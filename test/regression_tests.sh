#!/bin/bash
#
# Author: Steven C. Davis (scd)
# Purpose: SNP Pipline regression tests
# Input:
#       none
# Output:
#       Test results written to stdout
# Use example:
#       ./regression_tests.sh
# History:
#       20150417-scd: Started.
# Notes:
#
# Bugs:
#
# References:
#       https://code.google.com/p/shunit2/wiki/ProjectInfo
#       http://shunit2.googlecode.com/svn/trunk/source/2.1/doc/shunit2.html
#

#################################################
# Helper Functions
#################################################

# Fail the current test with an error message if a file is missing or not empty
verifyEmptyFile()
{
    if [[ ! -f "$1" ]]; then fail "The file $1 does not exist."; return $SHUNIT_FALSE; fi
    if [[ -s "$1" ]]; then fail "The file $1 is not empty.";  return $SHUNIT_FALSE; fi
}

# Fail the current test with an error message if a file is missing, empty, or not readable.
verifyNonEmptyReadableFile()
{
    if [[ ! -f "$1" ]]; then fail "The file $1 does not exist."; return $SHUNIT_FALSE; fi
    if [[ ! -s "$1" ]]; then fail "The file $1 is empty.";  return $SHUNIT_FALSE; fi
    if [[ ! -r "$1" ]]; then fail "The file $1 is not readable.";  return $SHUNIT_FALSE; fi
}

# Fail the current test if a specified file exists
verifyNonExistingFile()
{
    if [[ -f "$1" ]]; then fail "The file $1 should not exist."; return $SHUNIT_FALSE; fi
}

# Assert a string is contained in a file.
assertFileContains()
{
    file=$1
    targetString="$2"
    grepResult=$(grep "$targetString" "$file")
    assertNotNull "$targetString is missing from $file" "$grepResult"
}

# Assert a string is not contained in a file.
assertFileNotContains()
{
    file=$1
    targetString="$2"
    grepResult=$(grep "$targetString" "$file")
    assertNull "$targetString should not be found in $file" "$grepResult"
}

# Assert two files are identical.
# Options 3 and 4 are used to exclude some lines from the comparison with --ignore-matching-lines.
assertIdenticalFiles()
{
    if [[ ! -f "$2" ]]; then fail "The file $2 does not exist."; return $SHUNIT_FALSE; fi
    diff -q $3 $4 $5 "$1" "$2" &> /dev/null
    assertTrue "$1 does not exactly match $2" $?
}

# Assert file $1 is newer than file $2.
assertNewerFile()
{
    [ "$1" -nt "$2" ]
    errorCode=$?
    assertTrue "The file $1 should be newer than $2." $errorCode
}


#################################################
# Tests
#################################################


# Verify the scripts were properly installed on the path.
testScriptsOnPath()
{
    assertNotNull "copy_snppipeline_data.py is not on the path"     "$(which copy_snppipeline_data.py)"
    assertNotNull "run_snp_pipeline.sh is not on the path"          "$(which run_snp_pipeline.sh)"
    assertNotNull "prepReference.sh is not on the path"             "$(which prepReference.sh)"
    assertNotNull "alignSampleToReference.sh is not on the path"    "$(which alignSampleToReference.sh)"
    assertNotNull "prepSamples.sh is not on the path"               "$(which prepSamples.sh)"
    assertNotNull "call_consensus.py is not on the path"            "$(which call_consensus.py)"
    assertNotNull "create_snp_list.py is not on the path"           "$(which create_snp_list.py)"
    assertNotNull "create_snp_pileup.py is not on the path"         "$(which create_snp_pileup.py)"
    assertNotNull "create_snp_matrix.py is not on the path"         "$(which create_snp_matrix.py)"
    assertNotNull "create_snp_reference_seq.py is not on the path"  "$(which create_snp_reference_seq.py)"
    assertNotNull "collectSampleMetrics.sh is not on the path"      "$(which collectSampleMetrics.sh)"
    assertNotNull "combineSampleMetrics.sh is not on the path"      "$(which combineSampleMetrics.sh)"
    assertNotNull "calculate_snp_distances.py is not on the path"   "$(which calculate_snp_distances.py)"
}

# Verify copy_snppipeline_data.py emits lambda test data
testCopySnpPipelineLambdaData()
{
    tempDir=$(mktemp -d -p "$SHUNIT_TMPDIR")

    copy_snppipeline_data.py lambdaVirusInputs $tempDir
    verifyNonEmptyReadableFile "$tempDir/reference/lambda_virus.fasta"
    verifyNonEmptyReadableFile "$tempDir/samples/sample1/sample1_1.fastq"
    verifyNonEmptyReadableFile "$tempDir/samples/sample1/sample1_2.fastq"
    verifyNonEmptyReadableFile "$tempDir/samples/sample2/sample2_1.fastq"
    verifyNonEmptyReadableFile "$tempDir/samples/sample2/sample2_2.fastq"
    verifyNonEmptyReadableFile "$tempDir/samples/sample3/sample3_1.fastq"
    verifyNonEmptyReadableFile "$tempDir/samples/sample3/sample3_2.fastq"
    verifyNonEmptyReadableFile "$tempDir/samples/sample4/sample4_1.fastq"
    verifyNonEmptyReadableFile "$tempDir/samples/sample4/sample4_2.fastq"

    copy_snppipeline_data.py lambdaVirusExpectedResults $tempDir
    verifyNonEmptyReadableFile "$tempDir/snplist.txt"
    verifyNonEmptyReadableFile "$tempDir/referenceSNP.fasta"
    verifyNonEmptyReadableFile "$tempDir/snpma.fasta"
    verifyNonEmptyReadableFile "$tempDir/snpma.vcf"
}

# Verify copy_snppipeline_data.py emits configuration file
testCopySnpPipelineConfigurationFile()
{
    tempDir=$(mktemp -d -p "$SHUNIT_TMPDIR")

    copy_snppipeline_data.py configurationFile $tempDir
    verifyNonEmptyReadableFile "$tempDir/snppipeline.conf"
}


# Helper function used to check if the snp pipeline complains when it should about tools not on path
verifyWhetherCommandOnPathChecked()
{
    file=$1
    targetCommand="$2"
    which "$targetCommand" > /dev/null
    if [[ $? != 0 ]]; then
        assertFileContains "$file" "$targetCommand is not on the path"
    fi
}



# Verify run_snp_pipeline checks for necessary scripts and tools
tryRunSnpPipelineDependencyRaiseFatalError()
{
    expectErrorCode=$1
    aligner=$2

    # Save path and classpath then destroy them
    savePath="$PATH"
    saveClassPath="$CLASSPATH"
    export PATH="$(dirname $(which which)):$(dirname $(which mkdir)):$(dirname $(which run_snp_pipeline.sh))"
    export CLASSPATH=""

    # Extract test data to temp dir
    copy_snppipeline_data.py lambdaVirusInputs $tempDir

    # Run the pipeline, specifing the locations of samples and the reference
    run_snp_pipeline.sh -c "$tempDir/snppipeline.conf" -o "$tempDir" -s "$tempDir/samples" "$tempDir/reference/lambda_virus.fasta" 2> "$tempDir/run_snp_pipeline.stderr.log" > "$tempDir/run_snp_pipeline.stdout.log"
    errorCode=$?

    # Restore paths
    PATH="$savePath"
    CLASSPATH="$saveClassPath"

    # Verify error handling behavior
    assertEquals "run_snp_pipeline.sh returned incorrect error code when the dependencies were not setup properly." $expectErrorCode $errorCode
    verifyNonEmptyReadableFile "$tempDir/error.log"
    assertFileNotContains "$tempDir/error.log" "run_snp_pipeline.sh failed"
    assertFileNotContains "$tempDir/run_snp_pipeline.stderr.log" "run_snp_pipeline.sh failed"
    assertFileNotContains "$tempDir/run_snp_pipeline.stdout.log" "prepReference.sh finished"
    assertFileNotContains "$tempDir/run_snp_pipeline.stdout.log" "Use the -f option to force a rebuild"
    assertFileNotContains "$tempDir/run_snp_pipeline.stderr.log" "There were errors processing some samples"

    verifyWhetherCommandOnPathChecked "$tempDir/error.log" "prepReference.sh"
    verifyWhetherCommandOnPathChecked "$tempDir/error.log" "alignSampleToReference.sh"
    verifyWhetherCommandOnPathChecked "$tempDir/error.log" "prepSamples.sh"
    verifyWhetherCommandOnPathChecked "$tempDir/error.log" "create_snp_list.py"
    verifyWhetherCommandOnPathChecked "$tempDir/error.log" "call_consensus.py"
    verifyWhetherCommandOnPathChecked "$tempDir/error.log" "create_snp_matrix.py"
    verifyWhetherCommandOnPathChecked "$tempDir/error.log" "create_snp_reference_seq.py"
    verifyWhetherCommandOnPathChecked "$tempDir/error.log" "collectSampleMetrics.sh"
    verifyWhetherCommandOnPathChecked "$tempDir/error.log" "combineSampleMetrics.sh"
    verifyWhetherCommandOnPathChecked "$tempDir/error.log" "calculate_snp_distances.py"
    verifyWhetherCommandOnPathChecked "$tempDir/error.log" "$aligner"
    verifyWhetherCommandOnPathChecked "$tempDir/error.log" "samtools"
    verifyWhetherCommandOnPathChecked "$tempDir/error.log" "java"
    verifyWhetherCommandOnPathChecked "$tempDir/error.log" "tabix"
    verifyWhetherCommandOnPathChecked "$tempDir/error.log" "bgzip"
    verifyWhetherCommandOnPathChecked "$tempDir/error.log" "bcftools"
    assertFileContains "$tempDir/error.log" "CLASSPATH is not configured with the path to VarScan"
    assertFileContains "$tempDir/error.log" "Check the SNP Pipeline installation instructions here: http://snp-pipeline.readthedocs.org/en/latest/installation.html"

    verifyWhetherCommandOnPathChecked "$tempDir/run_snp_pipeline.stderr.log" "prepReference.sh"
    verifyWhetherCommandOnPathChecked "$tempDir/run_snp_pipeline.stderr.log" "alignSampleToReference.sh"
    verifyWhetherCommandOnPathChecked "$tempDir/run_snp_pipeline.stderr.log" "prepSamples.sh"
    verifyWhetherCommandOnPathChecked "$tempDir/run_snp_pipeline.stderr.log" "create_snp_list.py"
    verifyWhetherCommandOnPathChecked "$tempDir/run_snp_pipeline.stderr.log" "call_consensus.py"
    verifyWhetherCommandOnPathChecked "$tempDir/run_snp_pipeline.stderr.log" "create_snp_matrix.py"
    verifyWhetherCommandOnPathChecked "$tempDir/run_snp_pipeline.stderr.log" "create_snp_reference_seq.py"
    verifyWhetherCommandOnPathChecked "$tempDir/run_snp_pipeline.stderr.log" "collectSampleMetrics.sh"
    verifyWhetherCommandOnPathChecked "$tempDir/run_snp_pipeline.stderr.log" "combineSampleMetrics.sh"
    verifyWhetherCommandOnPathChecked "$tempDir/run_snp_pipeline.stderr.log" "calculate_snp_distances.py"
    verifyWhetherCommandOnPathChecked "$tempDir/run_snp_pipeline.stderr.log" "$aligner"
    verifyWhetherCommandOnPathChecked "$tempDir/run_snp_pipeline.stderr.log" "samtools"
    verifyWhetherCommandOnPathChecked "$tempDir/run_snp_pipeline.stderr.log" "java"
    verifyWhetherCommandOnPathChecked "$tempDir/run_snp_pipeline.stderr.log" "tabix"
    verifyWhetherCommandOnPathChecked "$tempDir/run_snp_pipeline.stderr.log" "bgzip"
    verifyWhetherCommandOnPathChecked "$tempDir/run_snp_pipeline.stderr.log" "bcftools"
    assertFileContains "$tempDir/run_snp_pipeline.stderr.log" "CLASSPATH is not configured with the path to VarScan"
    assertFileContains "$tempDir/run_snp_pipeline.stderr.log" "Check the SNP Pipeline installation instructions here: http://snp-pipeline.readthedocs.org/en/latest/installation.html"
}

# Verify run_snp_pipeline checks for necessary scripts and tools
testRunSnpPipelineDependencyBowtie2RaiseFatalErrorStop()
{
    tempDir=$(mktemp -d -p "$SHUNIT_TMPDIR")
    copy_snppipeline_data.py configurationFile $tempDir
    echo "SnpPipeline_StopOnSampleError=true" >> "$tempDir/snppipeline.conf"
    tryRunSnpPipelineDependencyRaiseFatalError 1 bowtie2
}

# Verify run_snp_pipeline checks for necessary scripts and tools
testRunSnpPipelineDependencyBowtie2RaiseFatalErrorNoStop()
{
    tempDir=$(mktemp -d -p "$SHUNIT_TMPDIR")
    copy_snppipeline_data.py configurationFile $tempDir
    echo "SnpPipeline_StopOnSampleError=false" >> "$tempDir/snppipeline.conf"
    tryRunSnpPipelineDependencyRaiseFatalError 1 bowtie2
}

# Verify run_snp_pipeline checks for necessary scripts and tools
testRunSnpPipelineDependencyBowtie2RaiseFatalErrorStopUnset()
{
    tempDir=$(mktemp -d -p "$SHUNIT_TMPDIR")
    copy_snppipeline_data.py configurationFile $tempDir
    echo "unset SnpPipeline_StopOnSampleError" >> "$tempDir/snppipeline.conf"
    tryRunSnpPipelineDependencyRaiseFatalError 1 bowtie2
}

# Verify run_snp_pipeline checks for necessary scripts and tools
testRunSnpPipelineDependencySmaltRaiseFatalErrorStop()
{
    tempDir=$(mktemp -d -p "$SHUNIT_TMPDIR")
    copy_snppipeline_data.py configurationFile $tempDir
    echo "SnpPipeline_StopOnSampleError=true" >> "$tempDir/snppipeline.conf"
    echo "SnpPipeline_Aligner=smalt" >> "$tempDir/snppipeline.conf"
    tryRunSnpPipelineDependencyRaiseFatalError 1 smalt
}

# Verify run_snp_pipeline checks for necessary scripts and tools
testRunSnpPipelineDependencySmaltRaiseFatalErrorNoStop()
{
    tempDir=$(mktemp -d -p "$SHUNIT_TMPDIR")
    copy_snppipeline_data.py configurationFile $tempDir
    echo "SnpPipeline_StopOnSampleError=false" >> "$tempDir/snppipeline.conf"
    echo "SnpPipeline_Aligner=smalt" >> "$tempDir/snppipeline.conf"
    tryRunSnpPipelineDependencyRaiseFatalError 1 smalt
}

# Verify run_snp_pipeline checks for necessary scripts and tools
testRunSnpPipelineDependencySmaltRaiseFatalErrorStopUnset()
{
    tempDir=$(mktemp -d -p "$SHUNIT_TMPDIR")
    copy_snppipeline_data.py configurationFile $tempDir
    echo "unset SnpPipeline_StopOnSampleError" >> "$tempDir/snppipeline.conf"
    echo "SnpPipeline_Aligner=smalt" >> "$tempDir/snppipeline.conf"
    tryRunSnpPipelineDependencyRaiseFatalError 1 smalt
}


# Verify the prepReference script detects a misconfigured environment variable
tryPrepReferenceEnvironmentRaiseGlobalError()
{
    expectErrorCode=$1
    tempDir=$(mktemp -d -p "$SHUNIT_TMPDIR")

    # Extract test data to temp dir
    copy_snppipeline_data.py lambdaVirusInputs $tempDir

    # Setup directories and env variables prepReference will use.
    # This simulates what run_snp_pipeline does before running prepReference.
    export logDir="$tempDir/logs"
    mkdir -p "$logDir"
    export errorOutputFile="$tempDir/error.log"

    # Deliberately misconfigure the environment
    export SnpPipeline_Aligner=garbage

    # Run prepReference
    prepReference.sh "$tempDir/reference/lambda_virus.fasta" &> "$logDir/prepReference.log"
    errorCode=$?

    # Verify error handling behavior
    assertEquals "prepReference.sh returned incorrect error code when the SnpPipeline_Aligner environment variable was misconfigured." $expectErrorCode $errorCode
    verifyNonEmptyReadableFile "$tempDir/error.log"
    assertFileContains "$tempDir/error.log" "prepReference.sh failed"
    assertFileNotContains "$logDir/prepReference.log" "prepReference.sh failed"
    assertFileContains "$tempDir/error.log" "Error: only bowtie2 and smalt aligners are supported."
    assertFileContains "$logDir/prepReference.log" "Error: only bowtie2 and smalt aligners are supported."
    assertFileNotContains "$logDir/prepReference.log" "prepReference.sh finished"
    assertFileNotContains "$logDir/prepReference.log" "Use the -f option to force a rebuild"

    # Restore the normal aligner
    export SnpPipeline_Aligner=bowtie2
}

# Verify the prepReference script detects a misconfigured environment variable
testPrepReferenceEnvironmentRaiseGlobalErrorStop()
{
    export SnpPipeline_StopOnSampleError=true
    tryPrepReferenceEnvironmentRaiseGlobalError 100
}

# Verify the prepReference script detects a misconfigured environment variable
testPrepReferenceEnvironmentRaiseGlobalErrorNoStop()
{
    export SnpPipeline_StopOnSampleError=false
    tryPrepReferenceEnvironmentRaiseGlobalError 100
}

# Verify the prepReference script detects a misconfigured environment variable
testPrepReferenceEnvironmentRaiseGlobalErrorStopUnset()
{
    unset SnpPipeline_StopOnSampleError
    tryPrepReferenceEnvironmentRaiseGlobalError 100
}

# Verify the prepReference script detects a misconfigured environment variable
tryPrepReferenceEmptyFastaFileRaiseGlobalError()
{
    expectErrorCode=$1
    tempDir=$(mktemp -d -p "$SHUNIT_TMPDIR")

    # Extract test data to temp dir
    copy_snppipeline_data.py lambdaVirusInputs $tempDir

    # Setup directories and env variables prepReference will use.
    # This simulates what run_snp_pipeline does before running prepReference.
    export logDir="$tempDir/logs"
    mkdir -p "$logDir"
    export errorOutputFile="$tempDir/error.log"

    # Deliberately create empty fasta file
    rm "$tempDir/reference/lambda_virus.fasta"
    touch "$tempDir/reference/lambda_virus.fasta"

    # Run prepReference
    prepReference.sh "$tempDir/reference/lambda_virus.fasta" &> "$logDir/prepReference.log"
    errorCode=$?

    # Verify error handling behavior
    assertEquals "prepReference.sh returned incorrect error code when the reference file was empty." $expectErrorCode $errorCode
    verifyNonEmptyReadableFile "$tempDir/error.log"
    assertFileContains "$tempDir/error.log" "prepReference.sh failed"
    assertFileNotContains "$logDir/prepReference.log" "prepReference.sh failed"
    assertFileContains "$tempDir/error.log" "Reference file $tempDir/reference/lambda_virus.fasta is empty"
    assertFileContains "$logDir/prepReference.log" "Reference file $tempDir/reference/lambda_virus.fasta is empty"
    assertFileNotContains "$logDir/prepReference.log" "prepReference.sh finished"
    assertFileNotContains "$logDir/prepReference.log" "Use the -f option to force a rebuild"
}

# Verify the prepReference script detects a misconfigured environment variable
testPrepReferenceEmptyFastaFileRaiseGlobalErrorStop()
{
    export SnpPipeline_StopOnSampleError=true
    tryPrepReferenceEmptyFastaFileRaiseGlobalError 100
}

# Verify the prepReference script detects a misconfigured environment variable
testPrepReferenceEmptyFastaFileRaiseGlobalErrorNoStop()
{
    export SnpPipeline_StopOnSampleError=false
    tryPrepReferenceEmptyFastaFileRaiseGlobalError 100
}

# Verify the prepReference script detects a misconfigured environment variable
testPrepReferenceEmptyFastaFileRaiseGlobalErrorStopUnset()
{
    unset SnpPipeline_StopOnSampleError
    tryPrepReferenceEmptyFastaFileRaiseGlobalError 100
}


# Verify the prepReference script detects bowtie error and emits the global error marker file.
tryPrepReferenceBowtieIndexTrap()
{
    expectErrorCode=$1
    tempDir=$(mktemp -d -p "$SHUNIT_TMPDIR")

    # Extract test data to temp dir
    copy_snppipeline_data.py lambdaVirusInputs $tempDir

    # Setup directories and env variables prepReference will use.
    # This simulates what run_snp_pipeline does before running prepReference.
    export logDir="$tempDir/logs"
    mkdir -p "$logDir"
    export errorOutputFile="$tempDir/error.log"

    # Deliberately corrupt the fasta file
    sed -i 's/>/@@@/g' "$tempDir/reference/lambda_virus.fasta"

    # Run prepReference
    prepReference.sh "$tempDir/reference/lambda_virus.fasta" &> "$logDir/prepReference.log"
    errorCode=$?

    # Verify error handling behavior
    assertEquals "prepReference.sh / bowtie returned incorrect error code when the input fasta was corrupt." $expectErrorCode $errorCode
    verifyNonEmptyReadableFile "$tempDir/error.log"
    assertFileContains "$tempDir/error.log" "Error detected while running prepReference.sh."
    assertFileNotContains "$logDir/prepReference.log" "Error detected while running prepReference.sh."
    assertFileContains "$tempDir/error.log" "bowtie2-build"
    assertFileNotContains "$logDir/prepReference.log" "prepReference.sh finished"
    assertFileNotContains "$logDir/prepReference.log" "Use the -f option to force a rebuild"
}

# Verify the prepReference script detects bowtie error and emits the global error marker file.
testPrepReferenceBowtieIndexTrapStop()
{
    export SnpPipeline_StopOnSampleError=true
    tryPrepReferenceBowtieIndexTrap 100
}

# Verify the prepReference script detects bowtie error and emits the global error marker file.
testPrepReferenceBowtieIndexTrapNoStop()
{
    export SnpPipeline_StopOnSampleError=false
    tryPrepReferenceBowtieIndexTrap 100
}

# Verify the prepReference script detects bowtie error and emits the global error marker file.
testPrepReferenceBowtieIndexTrapStopUnset()
{
    unset SnpPipeline_StopOnSampleError
    tryPrepReferenceBowtieIndexTrap 100
}


# Verify the prepReference script detects smalt error and emits the global error marker file.
tryPrepReferenceSmaltIndexTrap()
{
    expectErrorCode=$1
    tempDir=$(mktemp -d -p "$SHUNIT_TMPDIR")

    # Extract test data to temp dir
    copy_snppipeline_data.py lambdaVirusInputs $tempDir

    # Setup directories and env variables prepReference will use.
    # This simulates what run_snp_pipeline does before running prepReference.
    export logDir="$tempDir/logs"
    mkdir -p "$logDir"
    export errorOutputFile="$tempDir/error.log"

    # Deliberately corrupt the fasta file
    sed -i 's/>/@@@/g' "$tempDir/reference/lambda_virus.fasta"
    sed -i 's/A/>\n/g' "$tempDir/reference/lambda_virus.fasta"

    # Run prepReference
    export SnpPipeline_Aligner=smalt
    prepReference.sh "$tempDir/reference/lambda_virus.fasta" &> "$logDir/prepReference.log"
    errorCode=$?

    # Verify error handling behavior
    assertEquals "prepReference.sh / smalt returned incorrect error code when the input fasta was corrupt." $expectErrorCode $errorCode
    verifyNonEmptyReadableFile "$tempDir/error.log"
    assertFileContains "$tempDir/error.log" "Error detected while running prepReference.sh."
    assertFileNotContains "$logDir/prepReference.log" "Error detected while running prepReference.sh."
    assertFileContains "$tempDir/error.log" "smalt index"
    assertFileNotContains "$logDir/prepReference.log" "prepReference.sh finished"
    assertFileNotContains "$logDir/prepReference.log" "Use the -f option to force a rebuild"

    # Restore the normal aligner
    export SnpPipeline_Aligner=bowtie2
}

# Verify the prepReference script detects smalt error and emits the global error marker file.
testPrepReferenceSmaltIndexTrapStop()
{
    export SnpPipeline_StopOnSampleError=true
    tryPrepReferenceSmaltIndexTrap 100
}

# Verify the prepReference script detects smalt error and emits the global error marker file.
testPrepReferenceSmaltIndexTrapNoStop()
{
    export SnpPipeline_StopOnSampleError=false
    tryPrepReferenceSmaltIndexTrap 100
}

# Verify the prepReference script detects smalt error and emits the global error marker file.
testPrepReferenceSmaltIndexTrapStopUnset()
{
    unset SnpPipeline_StopOnSampleError
    tryPrepReferenceSmaltIndexTrap 100
}

# Verify the prepReference script detects samtools error and emits the global error marker file.
tryPrepReferenceSamtoolsFaidxTrap()
{
    expectErrorCode=$1
    tempDir=$(mktemp -d -p "$SHUNIT_TMPDIR")

    # Extract test data to temp dir
    copy_snppipeline_data.py lambdaVirusInputs $tempDir

    # Setup directories and env variables prepReference will use.
    # This simulates what run_snp_pipeline does before running prepReference.
    export logDir="$tempDir/logs"
    mkdir -p "$logDir"
    export errorOutputFile="$tempDir/error.log"

    # Deliberately corrupt the fasta file, changing line lengths
    sed -i 's/A/AA/g' "$tempDir/reference/lambda_virus.fasta"

    # Run prepReference
    prepReference.sh "$tempDir/reference/lambda_virus.fasta" &> "$logDir/prepReference.log"
    errorCode=$?

    # Verify error handling behavior
    #
    # The results are different depending on which version of SAMtools is installed because SAMtools 1.3 
    # does not fail with an error code that can be trapped.  The verification tests below check for the
    # common results in v0.1.19 and v1.3.
    
    # SAMtools 0.1.19 error.log
    # -------------------------
    # Error detected while running prepReference.sh.
    #
    # The command line was:
    #     prepReference.sh /tmp/shunit.dlWnpz/tmp/tmp.KW30guVt3J/reference/lambda_virus.fasta
    #
    # The command at line 173 returned error code 139:
    #    samtools faidx $SamtoolsFaidx_ExtraParams "$referenceFilePath"

    # SAMtools 1.3 error.log
    # ----------------------
    # prepReference.sh failed.
    # Error: /tmp/shunit.VB9zhq/tmp/tmp.qQsT4ORbSy/reference/lambda_virus.fasta.fai does not exist after running samtools faidx.

    # SAMtools 0.1.19 prepReference.log
    # ---------------------------------
    # [fai_build_core] different line length in sequence 'gi|9626243|ref|NC_001416.1|'.
    # /home/steven.davis/.virtualenvs/snp-pipeline-2.7/bin/prepReference.sh: line 176: 30719 Segmentation fault      (core dumped) samtools faidx $SamtoolsFaidx_ExtraParams "$referenceFilePath"

    # SAMtools 1.3 prepReference.log
    # --------------------------
    # [fai_build_core] different line length in sequence 'gi|9626243|ref|NC_001416.1|'.
    # Error: /tmp/shunit.VB9zhq/tmp/tmp.qQsT4ORbSy/reference/lambda_virus.fasta.fai does not exist after running samtools faidx.

    assertEquals "prepReference.sh returned incorrect error code when the input fasta was corrupt." $expectErrorCode $errorCode
    verifyNonEmptyReadableFile "$tempDir/error.log"
    assertFileContains "$tempDir/error.log" "Error"
    assertFileContains "$tempDir/error.log" "prepReference.sh"
    assertFileContains "$tempDir/error.log" "samtools faidx"
    assertFileNotContains "$logDir/prepReference.log" "Error detected while running prepReference.sh."
    assertFileNotContains "$logDir/prepReference.log" "prepReference.sh finished"
    assertFileNotContains "$logDir/prepReference.log" "Use the -f option to force a rebuild"
}

# Verify the prepReference script detects samtools error and emits the global error marker file.
testPrepReferenceSamtoolsFaidxTrapStop()
{
    export SnpPipeline_StopOnSampleError=true
    tryPrepReferenceSamtoolsFaidxTrap 100
}

# Verify the prepReference script detects samtools error and emits the global error marker file.
testPrepReferenceSamtoolsFaidxTrapNoStop()
{
    export SnpPipeline_StopOnSampleError=false
    tryPrepReferenceSamtoolsFaidxTrap 100
}

# Verify the prepReference script detects samtools error and emits the global error marker file.
testPrepReferenceSamtoolsFaidxTrapUnset()
{
    unset SnpPipeline_StopOnSampleError
    tryPrepReferenceSamtoolsFaidxTrap 100
}



# Verify the alignSampleToReference script detects a misconfigured environment variable.
tryAlignSampleToReferenceEnvironmentRaiseGlobalError()
{
    expectErrorCode=$1
    tempDir=$(mktemp -d -p "$SHUNIT_TMPDIR")

    # Extract test data to temp dir
    copy_snppipeline_data.py lambdaVirusInputs $tempDir

    # Setup directories and env variables used to trigger error handling.
    # This simulates what run_snp_pipeline does before running other scripts
    export logDir="$tempDir/logs"
    mkdir -p "$logDir"
    export errorOutputFile="$tempDir/error.log"

    # Run prep work
    prepReference.sh "$tempDir/reference/lambda_virus.fasta" &> "$logDir/prepReference.log"

    # Deliberately misconfigure the environment
    export SnpPipeline_Aligner=garbage

    # Try to align a paired-end sample to the reference
    alignSampleToReference.sh "$tempDir/reference/lambda_virus.fasta" "$tempDir/samples/sample1/sample1_1.fastq" "$tempDir/samples/sample1/sample1_2.fastq" &> "$logDir/alignSampleToReference.log"
    errorCode=$?

    # Verify alignSampleToReference error handling behavior
    assertEquals "alignSampleToReference returned incorrect error code when the SnpPipeline_Aligner environment variable was misconfigured." $expectErrorCode $errorCode
    verifyNonEmptyReadableFile "$tempDir/error.log"
    assertFileContains "$tempDir/error.log" "alignSampleToReference.sh failed"
    assertFileNotContains "$logDir/alignSampleToReference.log" "alignSampleToReference.sh failed"
    assertFileContains "$tempDir/error.log" "Error: only bowtie2 and smalt aligners are supported."
    assertFileContains "$logDir/alignSampleToReference.log" "Error: only bowtie2 and smalt aligners are supported."
    assertFileNotContains "$logDir/alignSampleToReference.log" "alignSampleToReference.sh finished"
    assertFileNotContains "$logDir/alignSampleToReference.log" "Use the -f option to force a rebuild"

    # Restore the normal aligner
    export SnpPipeline_Aligner=bowtie2
}

# Verify the alignSampleToReference script detects a misconfigured environment variable.
testAlignSampleToReferenceEnvironmentRaiseGlobalErrorStop()
{
    export SnpPipeline_StopOnSampleError=true
    tryAlignSampleToReferenceEnvironmentRaiseGlobalError 100
}

# Verify the alignSampleToReference script detects a misconfigured environment variable.
testAlignSampleToReferenceEnvironmentRaiseGlobalErrorNoStop()
{
    export SnpPipeline_StopOnSampleError=false
    tryAlignSampleToReferenceEnvironmentRaiseGlobalError 100
}

# Verify the alignSampleToReference script detects a misconfigured environment variable.
testAlignSampleToReferenceEnvironmentRaiseGlobalErrorStopUnset()
{
    unset SnpPipeline_StopOnSampleError
    tryAlignSampleToReferenceEnvironmentRaiseGlobalError 100
}


# Verify the alignSampleToReference script detects an Missing reference file
tryAlignSampleToReferenceMissingReferenceRaiseGlobalError()
{
    expectErrorCode=$1
    tempDir=$(mktemp -d -p "$SHUNIT_TMPDIR")

    # Extract test data to temp dir
    copy_snppipeline_data.py lambdaVirusInputs $tempDir

    # Setup directories and env variables used to trigger error handling.
    # This simulates what run_snp_pipeline does before running other scripts
    export logDir="$tempDir/logs"
    mkdir -p "$logDir"
    export errorOutputFile="$tempDir/error.log"

    # Deliberately try align with missing file
    rm "$tempDir/reference/lambda_virus.fasta"

    # Try to align a paired-end sample to the reference
    alignSampleToReference.sh "$tempDir/reference/lambda_virus.fasta" "$tempDir/samples/sample1/sample1_1.fastq" "$tempDir/samples/sample1/sample1_2.fastq" &> "$logDir/alignSampleToReference.log"
    errorCode=$?

    # Verify alignSampleToReference error handling behavior
    assertEquals "alignSampleToReference returned incorrect error code when the reference file was missing." $expectErrorCode $errorCode
    verifyNonEmptyReadableFile "$tempDir/error.log"
    assertFileContains "$tempDir/error.log" "alignSampleToReference.sh failed"
    assertFileNotContains "$logDir/alignSampleToReference.log" "alignSampleToReference.sh failed"
    assertFileContains "$tempDir/error.log" "Reference file $tempDir/reference/lambda_virus.fasta does not exist"
    assertFileContains "$logDir/alignSampleToReference.log" "Reference file $tempDir/reference/lambda_virus.fasta does not exist"
    assertFileNotContains "$logDir/alignSampleToReference.log" "alignSampleToReference.sh finished"
    assertFileNotContains "$logDir/alignSampleToReference.log" "Use the -f option to force a rebuild"
}

# Verify the alignSampleToReference script detects a missing reference file
testAlignSampleToReferenceMissingReferenceRaiseGlobalErrorStop()
{
    export SnpPipeline_StopOnSampleError=true
    tryAlignSampleToReferenceMissingReferenceRaiseGlobalError 100
}

# Verify the alignSampleToReference script detects a missing reference file
testAlignSampleToReferenceMissingReferenceRaiseGlobalErrorNoStop()
{
    export SnpPipeline_StopOnSampleError=false
    tryAlignSampleToReferenceMissingReferenceRaiseGlobalError 100
}

# Verify the alignSampleToReference script detects a missing reference file
testAlignSampleToReferenceMissingReferenceRaiseGlobalErrorStopUnset()
{
    unset SnpPipeline_StopOnSampleError
    tryAlignSampleToReferenceMissingReferenceRaiseGlobalError 100
}


# Verify the alignSampleToReference script detects a missing sample file
tryAlignSampleToReferenceMissingSample1RaiseSampleError()
{
    expectErrorCode=$1
    tempDir=$(mktemp -d -p "$SHUNIT_TMPDIR")

    # Extract test data to temp dir
    copy_snppipeline_data.py lambdaVirusInputs $tempDir

    # Setup directories and env variables used to trigger error handling.
    # This simulates what run_snp_pipeline does before running other scripts
    export logDir="$tempDir/logs"
    mkdir -p "$logDir"
    export errorOutputFile="$tempDir/error.log"

    # Deliberately try align with missing file
    rm "$tempDir/samples/sample1/sample1_1.fastq"

    # Try to align a paired-end sample to the reference
    alignSampleToReference.sh "$tempDir/reference/lambda_virus.fasta" "$tempDir/samples/sample1/sample1_1.fastq" "$tempDir/samples/sample1/sample1_2.fastq" &> "$logDir/alignSampleToReference.log"
    errorCode=$?

    # Verify alignSampleToReference error handling behavior
    assertEquals "alignSampleToReference returned incorrect error code when the sample file 1 was missing." $expectErrorCode $errorCode
    verifyNonEmptyReadableFile "$tempDir/error.log"
    assertFileContains "$tempDir/error.log" "alignSampleToReference.sh failed"
    assertFileNotContains "$logDir/alignSampleToReference.log" "alignSampleToReference.sh failed"
    assertFileContains "$tempDir/error.log" "Sample file $tempDir/samples/sample1/sample1_1.fastq does not exist"
    assertFileContains "$logDir/alignSampleToReference.log" "Sample file $tempDir/samples/sample1/sample1_1.fastq does not exist"
    assertFileNotContains "$logDir/alignSampleToReference.log" "alignSampleToReference.sh finished"
    assertFileNotContains "$logDir/alignSampleToReference.log" "Use the -f option to force a rebuild"
}

# Verify the alignSampleToReference script detects a misconfigured MissingSample1 variable.
testAlignSampleToReferenceMissingSample1RaiseSampleErrorStop()
{
    export SnpPipeline_StopOnSampleError=true
    tryAlignSampleToReferenceMissingSample1RaiseSampleError 100
}

# Verify the alignSampleToReference script detects a misconfigured MissingSample1 variable.
testAlignSampleToReferenceMissingSample1RaiseSampleErrorNoStop()
{
    export SnpPipeline_StopOnSampleError=false
    tryAlignSampleToReferenceMissingSample1RaiseSampleError 98
}

# Verify the alignSampleToReference script detects a misconfigured MissingSample1 variable.
testAlignSampleToReferenceMissingSample1RaiseSampleErrorStopUnset()
{
    unset SnpPipeline_StopOnSampleError
    tryAlignSampleToReferenceMissingSample1RaiseSampleError 100
}


# Verify the alignSampleToReference script detects a missing sample file
tryAlignSampleToReferenceMissingSample2RaiseSampleError()
{
    expectErrorCode=$1
    tempDir=$(mktemp -d -p "$SHUNIT_TMPDIR")

    # Extract test data to temp dir
    copy_snppipeline_data.py lambdaVirusInputs $tempDir

    # Setup directories and env variables used to trigger error handling.
    # This simulates what run_snp_pipeline does before running other scripts
    export logDir="$tempDir/logs"
    mkdir -p "$logDir"
    export errorOutputFile="$tempDir/error.log"

    # Deliberately try align with missing file
    rm "$tempDir/samples/sample1/sample1_2.fastq"

    # Try to align a paired-end sample to the reference
    alignSampleToReference.sh "$tempDir/reference/lambda_virus.fasta" "$tempDir/samples/sample1/sample1_1.fastq" "$tempDir/samples/sample1/sample1_2.fastq" &> "$logDir/alignSampleToReference.log"
    errorCode=$?

    # Verify alignSampleToReference error handling behavior
    assertEquals "alignSampleToReference returned incorrect error code when the sample file 1 was missing." $expectErrorCode $errorCode
    verifyNonEmptyReadableFile "$tempDir/error.log"
    assertFileContains "$tempDir/error.log" "alignSampleToReference.sh failed"
    assertFileNotContains "$logDir/alignSampleToReference.log" "alignSampleToReference.sh failed"
    assertFileContains "$tempDir/error.log" "Sample file $tempDir/samples/sample1/sample1_2.fastq does not exist"
    assertFileContains "$logDir/alignSampleToReference.log" "Sample file $tempDir/samples/sample1/sample1_2.fastq does not exist"
    assertFileNotContains "$logDir/alignSampleToReference.log" "alignSampleToReference.sh finished"
    assertFileNotContains "$logDir/alignSampleToReference.log" "Use the -f option to force a rebuild"

    # Restore the normal aligner
    export SnpPipeline_Aligner=bowtie2
}

# Verify the alignSampleToReference script detects a misconfigured MissingSample2 variable.
testAlignSampleToReferenceMissingSample2RaiseSampleErrorStop()
{
    export SnpPipeline_StopOnSampleError=true
    tryAlignSampleToReferenceMissingSample2RaiseSampleError 100
}

# Verify the alignSampleToReference script detects a misconfigured MissingSample2 variable.
testAlignSampleToReferenceMissingSample2RaiseSampleErrorNoStop()
{
    export SnpPipeline_StopOnSampleError=false
    tryAlignSampleToReferenceMissingSample2RaiseSampleError 98
}

# Verify the alignSampleToReference script detects a misconfigured MissingSample2 variable.
testAlignSampleToReferenceMissingSample2RaiseSampleErrorStopUnset()
{
    unset SnpPipeline_StopOnSampleError
    tryAlignSampleToReferenceMissingSample2RaiseSampleError 100
}


# Verify the alignSampleToReference script detects bowtie alignment error.
tryAlignSampleToReferenceBowtieAlignTrap()
{
    expectErrorCode=$1
    tempDir=$(mktemp -d -p "$SHUNIT_TMPDIR")

    # Extract test data to temp dir
    copy_snppipeline_data.py lambdaVirusInputs $tempDir

    # Setup directories and env variables used to trigger error handling.
    # This simulates what run_snp_pipeline does before running other scripts
    export logDir="$tempDir/logs"
    mkdir -p "$logDir"
    export errorOutputFile="$tempDir/error.log"
    export SnpPipeline_Aligner=bowtie2

    # Run prep work
    prepReference.sh "$tempDir/reference/lambda_virus.fasta" &> "$logDir/prepReference.log"

    # Deliberately corrupt the FASTQ file
    echo "Garbage" > "$tempDir/samples/sample1/sample1_1.fastq"

    # Try to align a paired-end sample to the reference
    alignSampleToReference.sh "$tempDir/reference/lambda_virus.fasta" "$tempDir/samples/sample1/sample1_1.fastq" "$tempDir/samples/sample1/sample1_2.fastq" &> "$logDir/alignSampleToReference.log-1"
    errorCode=$?

    # Verify alignSampleToReference error handling behavior
    assertEquals "alignSampleToReference with bowtie2 returned incorrect error code when the input fastq was corrupt." $expectErrorCode $errorCode
    verifyNonEmptyReadableFile "$tempDir/error.log"
    assertFileContains "$tempDir/error.log" "Error detected while running alignSampleToReference.sh."
    assertFileNotContains "$logDir/alignSampleToReference.log-1" "Error detected while running alignSampleToReference.sh."
    assertFileContains "$tempDir/error.log" "bowtie2"
    assertFileContains "$logDir/alignSampleToReference.log-1" "bowtie2"
    assertFileNotContains "$logDir/alignSampleToReference.log-1" "alignSampleToReference.sh finished"
    assertFileNotContains "$logDir/alignSampleToReference.log-1" "Use the -f option to force a rebuild"

    # Repeat the test with an unpaired fastq
    echo "Garbage" > "$tempDir/samples/sample3/sample3_1.fastq"
    rm "$tempDir/error.log" &> /dev/null
    alignSampleToReference.sh "$tempDir/reference/lambda_virus.fasta" "$tempDir/samples/sample3/sample3_1.fastq" &> "$logDir/alignSampleToReference.log-3"
    errorCode=$?

    # Verify alignSampleToReference error handling behavior
    assertEquals "alignSampleToReference with bowtie2 returned incorrect error code when the input fastq was corrupt." $expectErrorCode $errorCode
    verifyNonEmptyReadableFile "$tempDir/error.log"
    assertFileContains "$tempDir/error.log" "Error detected while running alignSampleToReference.sh."
    assertFileNotContains "$logDir/alignSampleToReference.log-3" "Error detected while running alignSampleToReference.sh."
    assertFileContains "$tempDir/error.log" "bowtie2"
    assertFileContains "$logDir/alignSampleToReference.log-3" "bowtie2"
    assertFileNotContains "$logDir/alignSampleToReference.log-3" "alignSampleToReference.sh finished"
    assertFileNotContains "$logDir/alignSampleToReference.log-3" "Use the -f option to force a rebuild"
}


# Verify the alignSampleToReference script detects bowtie alignment error.
testAlignSampleToReferenceBowtieAlignTrapStop()
{
    export SnpPipeline_StopOnSampleError=true
    tryAlignSampleToReferenceBowtieAlignTrap 100
}

# Verify the alignSampleToReference script detects bowtie alignment error.
testAlignSampleToReferenceBowtieAlignTrapNoStop()
{
    export SnpPipeline_StopOnSampleError=false
    tryAlignSampleToReferenceBowtieAlignTrap 98
}

# Verify the alignSampleToReference script detects bowtie alignment error.
testAlignSampleToReferenceBowtieAlignTrapStopUnset()
{
    unset SnpPipeline_StopOnSampleError
    tryAlignSampleToReferenceBowtieAlignTrap 100
}


# Verify the alignSampleToReference script detects smalt alignment error.
tryAlignSampleToReferenceSmaltAlignTrap()
{
    expectErrorCode=$1
    tempDir=$(mktemp -d -p "$SHUNIT_TMPDIR")

    # Extract test data to temp dir
    copy_snppipeline_data.py lambdaVirusInputs $tempDir

    # Setup directories and env variables used to trigger error handling.
    # This simulates what run_snp_pipeline does before running other scripts
    export logDir="$tempDir/logs"
    mkdir -p "$logDir"
    export errorOutputFile="$tempDir/error.log"
    export SnpPipeline_Aligner=smalt

    # Run prep work
    prepReference.sh "$tempDir/reference/lambda_virus.fasta" &> "$logDir/prepReference.log"

    # Deliberately corrupt the FASTQ file
    echo "Garbage" > "$tempDir/samples/sample1/sample1_1.fastq"

    # Try to align a paired-end sample to the reference
    alignSampleToReference.sh "$tempDir/reference/lambda_virus.fasta" "$tempDir/samples/sample1/sample1_1.fastq" "$tempDir/samples/sample1/sample1_2.fastq" &> "$logDir/alignSampleToReference.log-1"
    errorCode=$?

    # Verify alignSampleToReference error handling behavior
    assertEquals "alignSampleToReference with smalt returned incorrect error code when the input fastq was corrupt." $expectErrorCode $errorCode
    verifyNonEmptyReadableFile "$tempDir/error.log"
    assertFileContains "$tempDir/error.log" "Error detected while running alignSampleToReference.sh."
    assertFileNotContains "$logDir/alignSampleToReference.log-1" "Error detected while running alignSampleToReference.sh."
    assertFileContains "$tempDir/error.log" "smalt map"
    assertFileContains "$logDir/alignSampleToReference.log-1" "smalt map"
    assertFileNotContains "$logDir/alignSampleToReference.log-1" "alignSampleToReference.sh finished"
    assertFileNotContains "$logDir/alignSampleToReference.log-1" "Use the -f option to force a rebuild"

    # Repeat the test with an unpaired fastq
    echo "Garbage" > "$tempDir/samples/sample3/sample3_1.fastq"
    rm "$tempDir/error.log" &> /dev/null
    alignSampleToReference.sh "$tempDir/reference/lambda_virus.fasta" "$tempDir/samples/sample3/sample3_1.fastq" &> "$logDir/alignSampleToReference.log-3"
    errorCode=$?

    # Verify alignSampleToReference error handling behavior
    assertEquals "alignSampleToReference with smalt returned incorrect error code when the input fastq was corrupt." $expectErrorCode $errorCode
    verifyNonEmptyReadableFile "$tempDir/error.log"
    assertFileContains "$tempDir/error.log" "Error detected while running alignSampleToReference.sh."
    assertFileNotContains "$logDir/alignSampleToReference.log-3" "Error detected while running alignSampleToReference.sh."
    assertFileContains "$tempDir/error.log" "smalt map"
    assertFileContains "$logDir/alignSampleToReference.log-3" "smalt map"
    assertFileNotContains "$logDir/alignSampleToReference.log-3" "alignSampleToReference.sh finished"
    assertFileNotContains "$logDir/alignSampleToReference.log-3" "Use the -f option to force a rebuild"

    # Restore the normal aligner
    export SnpPipeline_Aligner=bowtie2
}


# Verify the alignSampleToReference script detects smalt alignment error.
testAlignSampleToReferenceSmaltAlignTrapStop()
{
    export SnpPipeline_StopOnSampleError=true
    tryAlignSampleToReferenceSmaltAlignTrap 100
}

# Verify the alignSampleToReference script detects smalt alignment error.
testAlignSampleToReferenceSmaltAlignTrapNoStop()
{
    export SnpPipeline_StopOnSampleError=false
    tryAlignSampleToReferenceSmaltAlignTrap 98
}

# Verify the alignSampleToReference script detects smalt alignment error.
testAlignSampleToReferenceSmaltAlignTrapStopUnset()
{
    unset SnpPipeline_StopOnSampleError
    tryAlignSampleToReferenceSmaltAlignTrap 100
}


# Verify the PrepSamples script detects a Missing reference file
tryPrepSamplesMissingReferenceRaiseGlobalError()
{
    expectErrorCode=$1
    tempDir=$(mktemp -d -p "$SHUNIT_TMPDIR")

    # Extract test data to temp dir
    copy_snppipeline_data.py lambdaVirusInputs $tempDir

    # Setup directories and env variables used to trigger error handling.
    # This simulates what run_snp_pipeline does before running other scripts
    export logDir="$tempDir/logs"
    mkdir -p "$logDir"
    export errorOutputFile="$tempDir/error.log"

    # Deliberately try prepSamples with missing file
    rm "$tempDir/reference/lambda_virus.fasta"

    # Try to align a paired-end sample to the reference
    prepSamples.sh "$tempDir/reference/lambda_virus.fasta" "xxxx" &> "$logDir/prepSamples.log"
    errorCode=$?

    # Verify PrepSamples error handling behavior
    assertEquals "PrepSamples returned incorrect error code when the reference file was missing." $expectErrorCode $errorCode
    verifyNonEmptyReadableFile "$tempDir/error.log"
    assertFileContains "$tempDir/error.log" "prepSamples.sh failed"
    assertFileNotContains "$logDir/prepSamples.log" "prepSamples.sh failed"
    assertFileContains "$tempDir/error.log" "Reference file $tempDir/reference/lambda_virus.fasta does not exist"
    assertFileContains "$logDir/prepSamples.log" "Reference file $tempDir/reference/lambda_virus.fasta does not exist"
    assertFileNotContains "$logDir/prepSamples.log" "prepSamples.sh finished"
    assertFileNotContains "$logDir/prepSamples.log" "Use the -f option to force a rebuild"

    # Restore the normal aligner
    export SnpPipeline_Aligner=bowtie2
}

# Verify the PrepSamples script detects a missing Reference file
testPrepSamplesMissingReferenceRaiseGlobalErrorStop()
{
    export SnpPipeline_StopOnSampleError=true
    tryPrepSamplesMissingReferenceRaiseGlobalError 100
}

# Verify the PrepSamples script detects a missing reference file
testPrepSamplesMissingReferenceRaiseGlobalErrorNoStop()
{
    export SnpPipeline_StopOnSampleError=false
    tryPrepSamplesMissingReferenceRaiseGlobalError 100
}

# Verify the PrepSamples script detects a missing reference file
testPrepSamplesMissingReferenceRaiseGlobalErrorStopUnset()
{
    unset SnpPipeline_StopOnSampleError
    tryPrepSamplesMissingReferenceRaiseGlobalError 100
}


# Verify the PrepSamples script detects a missing sample sam file
tryPrepSamplesMissingSamFileRaiseSampleError()
{
    expectErrorCode=$1
    tempDir=$(mktemp -d -p "$SHUNIT_TMPDIR")

    # Extract test data to temp dir
    copy_snppipeline_data.py lambdaVirusInputs $tempDir

    # Setup directories and env variables used to trigger error handling.
    # This simulates what run_snp_pipeline does before running other scripts
    export logDir="$tempDir/logs"
    mkdir -p "$logDir"
    export errorOutputFile="$tempDir/error.log"

    # Deliberately try prepSamples with missing file
    prepSamples.sh "$tempDir/reference/lambda_virus.fasta" "$tempDir/samples/sample1" &> "$logDir/prepSamples.log"
    errorCode=$?

    # Verify PrepSamples error handling behavior
    assertEquals "PrepSamples returned incorrect error code when the reads.sam file was missing." $expectErrorCode $errorCode
    verifyNonEmptyReadableFile "$tempDir/error.log"
    assertFileContains "$tempDir/error.log" "prepSamples.sh failed"
    assertFileNotContains "$logDir/prepSamples.log" "prepSamples.sh failed"
    assertFileContains "$tempDir/error.log" "Sample SAM file $tempDir/samples/sample1/reads.sam does not exist"
    assertFileContains "$logDir/prepSamples.log" "Sample SAM file $tempDir/samples/sample1/reads.sam does not exist"
    assertFileNotContains "$logDir/prepSamples.log" "prepSamples.sh finished"
    assertFileNotContains "$logDir/prepSamples.log" "Use the -f option to force a rebuild"

    # Restore the normal aligner
    export SnpPipeline_Aligner=bowtie2
}

# Verify the PrepSamples script detects a misconfigured MissingSamFile variable.
testPrepSamplesMissingSamFileRaiseSampleErrorStop()
{
    export SnpPipeline_StopOnSampleError=true
    tryPrepSamplesMissingSamFileRaiseSampleError 100
}

# Verify the PrepSamples script detects a misconfigured MissingSamFile variable.
testPrepSamplesMissingSamFileRaiseSampleErrorNoStop()
{
    export SnpPipeline_StopOnSampleError=false
    tryPrepSamplesMissingSamFileRaiseSampleError 98
}

# Verify the PrepSamples script detects a misconfigured MissingSamFile variable.
testPrepSamplesMissingSamFileRaiseSampleErrorStopUnset()
{
    unset SnpPipeline_StopOnSampleError
    tryPrepSamplesMissingSamFileRaiseSampleError 100
}


# Verify the prepSamples script detects Samtools view failure.
tryPrepSamplesSamtoolsViewTrap()
{
    expectErrorCode=$1
    tempDir=$(mktemp -d -p "$SHUNIT_TMPDIR")

    # Extract test data to temp dir
    copy_snppipeline_data.py lambdaVirusInputs $tempDir

    # Setup directories and env variables used to trigger error handling.
    # This simulates what run_snp_pipeline does before running other scripts
    export logDir="$tempDir/logs"
    mkdir -p "$logDir"
    export errorOutputFile="$tempDir/error.log"

    # Run prep work
    prepReference.sh "$tempDir/reference/lambda_virus.fasta" &> "$logDir/prepReference.log"
    export Bowtie2Align_ExtraParams="--reorder -X 1000"
    alignSampleToReference.sh "$tempDir/reference/lambda_virus.fasta" "$tempDir/samples/sample1/sample1_1.fastq" "$tempDir/samples/sample1/sample1_2.fastq" &> /dev/null

    # First run prepSamples normally
    prepSamples.sh "$tempDir/reference/lambda_virus.fasta"  "$tempDir/samples/sample1" &> "$logDir/prepSamples.log"
    verifyNonExistingFile "$tempDir/error.log"
    verifyNonEmptyReadableFile "$tempDir/samples/sample1/reads.unsorted.bam"
    verifyNonEmptyReadableFile "$tempDir/samples/sample1/reads.sorted.bam"
    verifyNonEmptyReadableFile "$tempDir/samples/sample1/reads.all.pileup"
    verifyNonEmptyReadableFile "$tempDir/samples/sample1/var.flt.vcf"

    # Deliberately corrupt the SAM file and re-run prepSamples.sh
    echo "Garbage" > "$tempDir/samples/sample1/reads.sam"
    rm "$tempDir/error.log" &> /dev/null
    prepSamples.sh "$tempDir/reference/lambda_virus.fasta"  "$tempDir/samples/sample1" &> "$logDir/prepSamples.log"
    errorCode=$?

    # Verify prepSamples error handling behavior
    assertEquals "prepSamples.sh returned incorrect error code when the input SAM file was corrupt." $expectErrorCode $errorCode
    verifyNonEmptyReadableFile "$tempDir/error.log"
    assertFileContains "$tempDir/error.log" "Error detected while running prepSamples.sh."
    assertFileNotContains "$logDir/prepSamples.log" "Error detected while running prepSamples.sh."
    assertFileContains "$tempDir/error.log" "samtools view"
    assertFileContains "$logDir/prepSamples.log" "samtools view"
    assertFileNotContains "$logDir/prepSamples.log" "prepSamples.sh finished"
    assertFileNotContains "$logDir/prepSamples.log" "Use the -f option to force a rebuild"
}

# Verify the prepSamples script detects Samtools view failure.
testPrepSamplesSamtoolsViewTrapStop()
{
    export SnpPipeline_StopOnSampleError=true
    tryPrepSamplesSamtoolsViewTrap 100
}

# Verify the prepSamples script detects Samtools view failure.
testPrepSamplesSamtoolsViewTrapNoStop()
{
    export SnpPipeline_StopOnSampleError=false
    tryPrepSamplesSamtoolsViewTrap 98
}

# Verify the prepSamples script detects Samtools view failure.
testPrepSamplesSamtoolsViewTrapStopUnset()
{
    unset SnpPipeline_StopOnSampleError
    tryPrepSamplesSamtoolsViewTrap 100
}


# Verify the prepSamples script detects Samtools sort failure.
tryPrepSamplesSamtoolsSortTrap()
{
    expectErrorCode=$1
    tempDir=$(mktemp -d -p "$SHUNIT_TMPDIR")

    # Extract test data to temp dir
    copy_snppipeline_data.py lambdaVirusInputs $tempDir

    # Setup directories and env variables used to trigger error handling.
    # This simulates what run_snp_pipeline does before running other scripts
    export logDir="$tempDir/logs"
    mkdir -p "$logDir"
    export errorOutputFile="$tempDir/error.log"

    # Run prep work
    prepReference.sh "$tempDir/reference/lambda_virus.fasta" &> "$logDir/prepReference.log"
    export Bowtie2Align_ExtraParams="--reorder -X 1000"
    alignSampleToReference.sh "$tempDir/reference/lambda_virus.fasta" "$tempDir/samples/sample1/sample1_1.fastq" "$tempDir/samples/sample1/sample1_2.fastq" &> /dev/null

    # First run prepSamples normally
    prepSamples.sh "$tempDir/reference/lambda_virus.fasta"  "$tempDir/samples/sample1" &> "$logDir/prepSamples.log"
    verifyNonExistingFile "$tempDir/error.log"
    verifyNonEmptyReadableFile "$tempDir/samples/sample1/reads.unsorted.bam"
    verifyNonEmptyReadableFile "$tempDir/samples/sample1/reads.sorted.bam"
    verifyNonEmptyReadableFile "$tempDir/samples/sample1/reads.all.pileup"
    verifyNonEmptyReadableFile "$tempDir/samples/sample1/var.flt.vcf"

    # Deliberately corrupt the reads.unsorted.bam file and re-run prepSamples.sh
    echo "Garbage" > "$tempDir/samples/sample1/reads.unsorted.bam"
    rm "$tempDir/error.log" &> /dev/null
    prepSamples.sh "$tempDir/reference/lambda_virus.fasta"  "$tempDir/samples/sample1" &> "$logDir/prepSamples.log"
    errorCode=$?

    # Verify prepSamples error handling behavior
    assertEquals "prepSamples.sh returned incorrect error code when reads.unsorted.bam was corrupt." $expectErrorCode $errorCode
    verifyNonEmptyReadableFile "$tempDir/error.log"
    assertFileContains "$tempDir/error.log" "Error detected while running prepSamples.sh."
    assertFileNotContains "$logDir/prepSamples.log" "Error detected while running prepSamples.sh."
    assertFileContains "$tempDir/error.log" "samtools sort"
    assertFileContains "$logDir/prepSamples.log" "samtools sort"
    assertFileNotContains "$logDir/prepSamples.log" "prepSamples.sh finished"
    assertFileNotContains "$logDir/prepSamples.log" "Sorted bam file is already freshly created"
}

# Verify the prepSamples script detects Samtools sort failure.
testPrepSamplesSamtoolsSortTrapStop()
{
    export SnpPipeline_StopOnSampleError=true
    tryPrepSamplesSamtoolsSortTrap 100
}

# Verify the prepSamples script detects Samtools sort failure.
testPrepSamplesSamtoolsSortTrapNoStop()
{
    export SnpPipeline_StopOnSampleError=false
    tryPrepSamplesSamtoolsSortTrap 98
}

# Verify the prepSamples script detects Samtools sort failure.
testPrepSamplesSamtoolsSortTrapStopUnset()
{
    unset SnpPipeline_StopOnSampleError
    tryPrepSamplesSamtoolsSortTrap 100
}


# Verify the prepSamples script detects Samtools mpileup failure.
tryPrepSamplesSamtoolsMpileupTrap()
{
    expectErrorCode=$1
    tempDir=$(mktemp -d -p "$SHUNIT_TMPDIR")

    # Extract test data to temp dir
    copy_snppipeline_data.py lambdaVirusInputs $tempDir

    # Setup directories and env variables used to trigger error handling.
    # This simulates what run_snp_pipeline does before running other scripts
    export logDir="$tempDir/logs"
    mkdir -p "$logDir"
    export errorOutputFile="$tempDir/error.log"

    # Run prep work
    prepReference.sh "$tempDir/reference/lambda_virus.fasta" &> "$logDir/prepReference.log"
    export Bowtie2Align_ExtraParams="--reorder -X 1000"
    alignSampleToReference.sh "$tempDir/reference/lambda_virus.fasta" "$tempDir/samples/sample1/sample1_1.fastq" "$tempDir/samples/sample1/sample1_2.fastq" &> /dev/null

    # First run prepSamples normally
    prepSamples.sh "$tempDir/reference/lambda_virus.fasta"  "$tempDir/samples/sample1" &> "$logDir/prepSamples.log"
    verifyNonExistingFile "$tempDir/error.log"
    verifyNonEmptyReadableFile "$tempDir/samples/sample1/reads.unsorted.bam"
    verifyNonEmptyReadableFile "$tempDir/samples/sample1/reads.sorted.bam"
    verifyNonEmptyReadableFile "$tempDir/samples/sample1/reads.all.pileup"
    verifyNonEmptyReadableFile "$tempDir/samples/sample1/var.flt.vcf"

    # Deliberately corrupt the reads.sorted.bam file and re-run prepSamples.sh
    touch "$tempDir/samples/sample1/reads.unsorted.bam"
    sleep 1
    echo "Garbage" > "$tempDir/samples/sample1/reads.sorted.bam"
    rm "$tempDir/error.log" &> /dev/null
    prepSamples.sh "$tempDir/reference/lambda_virus.fasta"  "$tempDir/samples/sample1" &> "$logDir/prepSamples.log"
    errorCode=$?

    # Verify prepSamples error handling behavior
    assertEquals "prepSamples.sh returned incorrect error code when reads.sorted.bam was corrupt." $expectErrorCode $errorCode
    verifyNonEmptyReadableFile "$tempDir/error.log"
    assertFileContains "$tempDir/error.log" "Error detected while running prepSamples.sh."
    assertFileNotContains "$logDir/prepSamples.log" "Error detected while running prepSamples.sh."
    assertFileContains "$tempDir/error.log" "samtools mpileup"
    assertFileContains "$logDir/prepSamples.log" "samtools mpileup"
    assertFileNotContains "$logDir/prepSamples.log" "prepSamples.sh finished"
    assertFileNotContains "$logDir/prepSamples.log" "Pileup file is already freshly created"
}

# Verify the prepSamples script detects Samtools mpileup failure.
testPrepSamplesSamtoolsMpileupTrapStop()
{
    export SnpPipeline_StopOnSampleError=true
    tryPrepSamplesSamtoolsMpileupTrap 100
}

# Verify the prepSamples script detects Samtools mpileup failure.
testPrepSamplesSamtoolsMpileupTrapNoStop()
{
    export SnpPipeline_StopOnSampleError=false
    tryPrepSamplesSamtoolsMpileupTrap 98
}

# Verify the prepSamples script detects Samtools mpileup failure.
testPrepSamplesSamtoolsMpileupTrapStopUnset()
{
    unset SnpPipeline_StopOnSampleError
    tryPrepSamplesSamtoolsMpileupTrap 100
}


# Verify the prepSamples script detects Varscan failure.
tryPrepSamplesVarscanRaiseSampleError()
{
    expectErrorCode=$1
    tempDir=$(mktemp -d -p "$SHUNIT_TMPDIR")

    # Extract test data to temp dir
    copy_snppipeline_data.py lambdaVirusInputs $tempDir

    # Setup directories and env variables used to trigger error handling.
    # This simulates what run_snp_pipeline does before running other scripts
    export logDir="$tempDir/logs"
    mkdir -p "$logDir"
    export errorOutputFile="$tempDir/error.log"

    # Run prep work
    prepReference.sh "$tempDir/reference/lambda_virus.fasta" &> "$logDir/prepReference.log"
    export Bowtie2Align_ExtraParams="--reorder -X 1000"
    alignSampleToReference.sh "$tempDir/reference/lambda_virus.fasta" "$tempDir/samples/sample1/sample1_1.fastq" "$tempDir/samples/sample1/sample1_2.fastq" &> /dev/null

    # First run prepSamples normally
    prepSamples.sh "$tempDir/reference/lambda_virus.fasta"  "$tempDir/samples/sample1" &> "$logDir/prepSamples.log"
    verifyNonExistingFile "$tempDir/error.log"
    verifyNonEmptyReadableFile "$tempDir/samples/sample1/reads.unsorted.bam"
    verifyNonEmptyReadableFile "$tempDir/samples/sample1/reads.sorted.bam"
    verifyNonEmptyReadableFile "$tempDir/samples/sample1/reads.all.pileup"
    verifyNonEmptyReadableFile "$tempDir/samples/sample1/var.flt.vcf"

    # Configure VarScan with invalid parameter settings and re-run prepSamples.sh
    touch "$tempDir/samples/sample1/reads.unsorted.bam"
    sleep 1
    touch "$tempDir/samples/sample1/reads.sorted.bam"
    sleep 1
    touch "$tempDir/samples/sample1/reads.all.pileup"
    export VarscanMpileup2snp_ExtraParams="--min-coverage -1 --min-reads 99999999 --min-avg_qual -100 --min-var-freq 2 --output-vcf 2 --invalid-parameter"
    rm "$tempDir/error.log" &> /dev/null
    prepSamples.sh "$tempDir/reference/lambda_virus.fasta"  "$tempDir/samples/sample1" &> "$logDir/prepSamples.log"
    errorCode=$?
    export VarscanMpileup2snp_ExtraParams=""

    # Verify prepSamples error handling behavior
    assertEquals "prepSamples.sh returned incorrect error code when varscan failed." $expectErrorCode $errorCode
    verifyNonEmptyReadableFile "$tempDir/error.log"
    assertFileContains "$tempDir/error.log" "var.flt.vcf is empty"
    assertFileContains "$logDir/prepSamples.log" "var.flt.vcf is empty"
    assertFileContains "$logDir/prepSamples.log" "VarScan mpileup2snp"
    assertFileNotContains "$logDir/prepSamples.log" "prepSamples.sh finished"
    assertFileNotContains "$logDir/prepSamples.log" "Vcf file is already freshly created"
}

# Verify the prepSamples script detects Varscan failure.
testPrepSamplesVarscanRaiseSampleErrorStop()
{
    export SnpPipeline_StopOnSampleError=true
    tryPrepSamplesVarscanRaiseSampleError 100
}

# Verify the prepSamples script detects Varscan failure.
testPrepSamplesVarscanRaiseSampleErrorNoStop()
{
    export SnpPipeline_StopOnSampleError=false
    tryPrepSamplesVarscanRaiseSampleError 98
}

# Verify the prepSamples script detects Varscan failure.
testPrepSamplesVarscanRaiseSampleErrorStopUnset()
{
    unset SnpPipeline_StopOnSampleError
    tryPrepSamplesVarscanRaiseSampleError 100
}


# Verify the prepSamples script detects unset java classpath needed to run Varscan.
tryPrepSamplesVarscanClasspathRaiseGlobalError()
{
    expectErrorCode=$1
    tempDir=$(mktemp -d -p "$SHUNIT_TMPDIR")

    # Extract test data to temp dir
    copy_snppipeline_data.py lambdaVirusInputs $tempDir

    # Setup directories and env variables used to trigger error handling.
    # This simulates what run_snp_pipeline does before running other scripts
    export logDir="$tempDir/logs"
    mkdir -p "$logDir"
    export errorOutputFile="$tempDir/error.log"

    # Run prep work
    prepReference.sh "$tempDir/reference/lambda_virus.fasta" &> "$logDir/prepReference.log"
    export Bowtie2Align_ExtraParams="--reorder -X 1000"
    alignSampleToReference.sh "$tempDir/reference/lambda_virus.fasta" "$tempDir/samples/sample1/sample1_1.fastq" "$tempDir/samples/sample1/sample1_2.fastq" &> /dev/null

    # First run prepSamples normally
    prepSamples.sh "$tempDir/reference/lambda_virus.fasta"  "$tempDir/samples/sample1" &> "$logDir/prepSamples.log"
    verifyNonExistingFile "$tempDir/error.log"
    verifyNonEmptyReadableFile "$tempDir/samples/sample1/reads.unsorted.bam"
    verifyNonEmptyReadableFile "$tempDir/samples/sample1/reads.sorted.bam"
    verifyNonEmptyReadableFile "$tempDir/samples/sample1/reads.all.pileup"
    verifyNonEmptyReadableFile "$tempDir/samples/sample1/var.flt.vcf"

    # Configure VarScan with invalid parameter settings and re-run prepSamples.sh
    touch "$tempDir/samples/sample1/reads.unsorted.bam"
    sleep 1
    touch "$tempDir/samples/sample1/reads.sorted.bam"
    sleep 1
    touch "$tempDir/samples/sample1/reads.all.pileup"
    saveClassPath="$CLASSPATH"
    unset CLASSPATH
    rm "$tempDir/error.log" &> /dev/null
    prepSamples.sh "$tempDir/reference/lambda_virus.fasta"  "$tempDir/samples/sample1" &> "$logDir/prepSamples.log"
    errorCode=$?
    export CLASSPATH="$saveClassPath"

    # Verify prepSamples error handling behavior
    assertEquals "prepSamples.sh returned incorrect error code when CLASSPATH unset failed." $expectErrorCode $errorCode
    verifyNonEmptyReadableFile "$tempDir/error.log"
    assertFileContains "$tempDir/error.log" "prepSamples.sh failed"
    assertFileNotContains "$logDir/prepSamples.log" "prepSamples.sh failed"
    assertFileContains "$tempDir/error.log" "Error: cannot execute VarScan. Define the path to VarScan in the CLASSPATH environment variable."
    assertFileContains "$logDir/prepSamples.log" "Error: cannot execute VarScan. Define the path to VarScan in the CLASSPATH environment variable."
    assertFileNotContains "$logDir/prepSamples.log" "prepSamples.sh finished"
    assertFileNotContains "$logDir/prepSamples.log" "Vcf file is already freshly created"
}

# Verify the prepSamples script detects unset java classpath needed to run Varscan.
testPrepSamplesVarscanClasspathRaiseGlobalErrorStop()
{
    export SnpPipeline_StopOnSampleError=true
    tryPrepSamplesVarscanClasspathRaiseGlobalError 100 # this is a global error because all samples will fail
}

# Verify the prepSamples script detects unset java classpath needed to run Varscan.
testPrepSamplesVarscanClasspathRaiseGlobalErrorNoStop()
{
    export SnpPipeline_StopOnSampleError=false
    tryPrepSamplesVarscanClasspathRaiseGlobalError 100 # this is a global error because all samples will fail
}

# Verify the prepSamples script detects unset java classpath needed to run Varscan.
testPrepSamplesVarscanClasspathRaiseGlobalErrorStopUnset()
{
    unset SnpPipeline_StopOnSampleError
    tryPrepSamplesVarscanClasspathRaiseGlobalError 100 # this is a global error because all samples will fail
}


# Verify the create_snp_list.py script traps attempts to write to unwritable file
tryCreateSnpListPermissionTrap()
{
    expectErrorCode=$1
    tempDir=$(mktemp -d -p "$SHUNIT_TMPDIR")

    # Extract test data to temp dir
    copy_snppipeline_data.py lambdaVirusInputs $tempDir

    # Setup directories and env variables used to trigger error handling.
    # This simulates what run_snp_pipeline does before running other scripts
    export logDir="$tempDir/logs"
    mkdir -p "$logDir"
    export errorOutputFile="$tempDir/error.log"

    # Make the output file unwritable
    touch "$tempDir/snplist.txt"
    chmod -w "$tempDir/snplist.txt"

    # Try to create snplist.txt
    printf "%s\n" $tempDir/samples/* > "$tempDir/sampleDirectories.txt"
    echo "Dummy vcf content" > "$tempDir/samples/sample1/var.flt.vcf"
    echo "Dummy vcf content" > "$tempDir/samples/sample2/var.flt.vcf"
    echo "Dummy vcf content" > "$tempDir/samples/sample3/var.flt.vcf"
    echo "Dummy vcf content" > "$tempDir/samples/sample4/var.flt.vcf"
    create_snp_list.py -o "$tempDir/snplist.txt"  "$tempDir/sampleDirectories.txt" "$tempDir/sampleDirectories.txt.OrigVCF.filtered" &> "$logDir/create_snp_list.log"
    errorCode=$?

    # Verify create_snp_list.py error handling behavior
    assertEquals "create_snp_list.py returned incorrect error code when the output file was unwritable." $expectErrorCode $errorCode
    verifyNonEmptyReadableFile "$tempDir/error.log"
    assertFileContains "$tempDir/error.log" "Error detected while running create_snp_list.py"
    assertFileNotContains "$logDir/create_snp_list.log" "Error detected while running create_snp_list.py"
    assertFileContains "$tempDir/error.log" "IOError"
    assertFileNotContains "$logDir/create_snp_list.log" "create_snp_list.py finished"
    assertFileNotContains "$logDir/create_snp_list.log" "Use the -f option to force a rebuild"
    rm -f "$tempDir/snplist.txt"
}

# Verify the create_snp_list.py script traps attempts to write to unwritable file
testCreateSnpListPermissionTrapStop()
{
    export SnpPipeline_StopOnSampleError=true
    tryCreateSnpListPermissionTrap 100
}

# Verify the create_snp_list.py script traps attempts to write to unwritable file
testCreateSnpListPermissionTrapNoStop()
{
    export SnpPipeline_StopOnSampleError=false
    tryCreateSnpListPermissionTrap 100
}

# Verify the create_snp_list.py script traps attempts to write to unwritable file
testCreateSnpListPermissionTrapStopUnset()
{
    unset SnpPipeline_StopOnSampleError
    tryCreateSnpListPermissionTrap 100
}



# Verify the create_snp_list script detects failure.
tryCreateSnpListMissingSampleDirRaiseGlobalError()
{
    expectErrorCode=$1
    tempDir=$(mktemp -d -p "$SHUNIT_TMPDIR")

    # Extract test data to temp dir
    copy_snppipeline_data.py lambdaVirusInputs $tempDir

    # Setup directories and env variables used to trigger error handling.
    # This simulates what run_snp_pipeline does before running other scripts
    export logDir="$tempDir/logs"
    mkdir -p "$logDir"
    export errorOutputFile="$tempDir/error.log"

    # Run create_snp_list.py with missing sampleDirectories.txt
    create_snp_list.py -o "$tempDir/snplist.txt"  "$tempDir/sampleDirectories.txt" "$tempDir/sampleDirectories.txt.OrigVCF.filtered" &> "$logDir/create_snp_list.log"
    errorCode=$?

    # Verify create_snp_list error handling behavior
    assertEquals "create_snp_list.py returned incorrect error code when sample directories file was missing." $expectErrorCode $errorCode
    verifyNonEmptyReadableFile "$tempDir/error.log"
    assertFileContains "$tempDir/error.log" "create_snp_list.py failed."
    assertFileNotContains "$logDir/create_snp_list.log" "create_snp_list.py failed."
    assertFileContains "$tempDir/error.log" "File of sample directories $tempDir/sampleDirectories.txt does not exist"
    assertFileContains "$logDir/create_snp_list.log" "File of sample directories $tempDir/sampleDirectories.txt does not exist"
    assertFileNotContains "$logDir/create_snp_list.log" "create_snp_list.py finished"
    assertFileNotContains "$logDir/create_snp_list.log" "Use the -f option to force a rebuild"
}

# Verify the create_snp_list script detects failure.
testCreateSnpListMissingSampleDirRaiseGlobalErrorStop()
{
    export SnpPipeline_StopOnSampleError=true
    tryCreateSnpListMissingSampleDirRaiseGlobalError 100
}

# Verify the create_snp_list script detects failure.
testCreateSnpListMissingSampleDirRaiseGlobalErrorNoStop()
{
    export SnpPipeline_StopOnSampleError=false
    tryCreateSnpListMissingSampleDirRaiseGlobalError 100
}

# Verify the create_snp_list script detects failure.
testCreateSnpListMissingSampleDirRaiseGlobalErrorStopUnset()
{
    unset SnpPipeline_StopOnSampleError
    tryCreateSnpListMissingSampleDirRaiseGlobalError 100
}


# Verify the create_snp_list script detects failure.
tryCreateSnpListMissingVcfRaiseGlobalError()
{
    expectErrorCode=$1
    tempDir=$(mktemp -d -p "$SHUNIT_TMPDIR")

    # Extract test data to temp dir
    copy_snppipeline_data.py lambdaVirusInputs $tempDir

    # Setup directories and env variables used to trigger error handling.
    # This simulates what run_snp_pipeline does before running other scripts
    export logDir="$tempDir/logs"
    mkdir -p "$logDir"
    export errorOutputFile="$tempDir/error.log"

    # Run create_snp_list.py -- fail because of missing all VCF files
    printf "%s\n" $tempDir/samples/* >  "$tempDir/sampleDirList.txt"
    create_snp_list.py -o "$tempDir/snplist.txt"  "$tempDir/sampleDirList.txt" "$tempDir/sampleDirectories.txt.OrigVCF.filtered" &> "$logDir/create_snp_list.log"
    errorCode=$?

    # Verify create_snp_list error handling behavior
    assertEquals "create_snp_list.py returned incorrect error code when var.flt.vcf was missing." $expectErrorCode $errorCode
    verifyNonEmptyReadableFile "$tempDir/error.log"
    assertFileContains "$tempDir/error.log" "create_snp_list.py failed."
    assertFileNotContains "$logDir/create_snp_list.log" "create_snp_list.py failed."
    assertFileContains "$tempDir/error.log" "Error: all 4 VCF files were missing or empty"
    assertFileContains "$logDir/create_snp_list.log" "Error: all 4 VCF files were missing or empty"
    assertFileContains "$tempDir/error.log" "VCF file $tempDir/samples/sample1/var.flt.vcf does not exist"
    assertFileContains "$tempDir/error.log" "VCF file $tempDir/samples/sample2/var.flt.vcf does not exist"
    assertFileContains "$tempDir/error.log" "VCF file $tempDir/samples/sample3/var.flt.vcf does not exist"
    assertFileContains "$tempDir/error.log" "VCF file $tempDir/samples/sample4/var.flt.vcf does not exist"
    assertFileContains "$logDir/create_snp_list.log" "VCF file $tempDir/samples/sample1/var.flt.vcf does not exist"
    assertFileContains "$logDir/create_snp_list.log" "VCF file $tempDir/samples/sample2/var.flt.vcf does not exist"
    assertFileContains "$logDir/create_snp_list.log" "VCF file $tempDir/samples/sample3/var.flt.vcf does not exist"
    assertFileContains "$logDir/create_snp_list.log" "VCF file $tempDir/samples/sample4/var.flt.vcf does not exist"
    assertFileNotContains "$logDir/create_snp_list.log" "create_snp_list.py finished"
    assertFileNotContains "$logDir/create_snp_list.log" "Use the -f option to force a rebuild"
}

# Verify the create_snp_list script detects failure.
testCreateSnpListMissingVcfRaiseGlobalErrorStop()
{
    export SnpPipeline_StopOnSampleError=true
    tryCreateSnpListMissingVcfRaiseGlobalError 100
}

# Verify the create_snp_list script detects failure.
testCreateSnpListMissingVcfRaiseGlobalErrorNoStop()
{
    export SnpPipeline_StopOnSampleError=false
    tryCreateSnpListMissingVcfRaiseGlobalError 100
}

# Verify the create_snp_list script detects failure.
testCreateSnpListMissingVcfRaiseGlobalErrorStopUnset()
{
    unset SnpPipeline_StopOnSampleError
    tryCreateSnpListMissingVcfRaiseGlobalError 100
}


# Verify the create_snp_list script detects failure.
tryCreateSnpListMissingVcfRaiseSampleError()
{
    expectErrorCode=$1
    tempDir=$(mktemp -d -p "$SHUNIT_TMPDIR")

    # Extract test data to temp dir
    copy_snppipeline_data.py lambdaVirusInputs $tempDir

    # Setup directories and env variables used to trigger error handling.
    # This simulates what run_snp_pipeline does before running other scripts
    export logDir="$tempDir/logs"
    mkdir -p "$logDir"
    export errorOutputFile="$tempDir/error.log"

    # Run prep work
    prepReference.sh "$tempDir/reference/lambda_virus.fasta" &> "$logDir/prepReference.log"
    alignSampleToReference.sh "$tempDir/reference/lambda_virus.fasta" "$tempDir/samples/sample1/sample1_1.fastq" "$tempDir/samples/sample1/sample1_2.fastq" &> /dev/null
    prepSamples.sh "$tempDir/reference/lambda_virus.fasta"  "$tempDir/samples/sample1" &> "$logDir/prepSamples.log"

    # Run create_snp_list.py -- fail because of missing some, but not all VCF files
    printf "%s\n" $tempDir/samples/* >  "$tempDir/sampleDirList.txt"
    create_snp_list.py -o "$tempDir/snplist.txt"  "$tempDir/sampleDirList.txt" "$tempDir/sampleDirectories.txt.OrigVCF.filtered" &> "$logDir/create_snp_list.log"
    errorCode=$?

    # Verify create_snp_list error handling behavior
    assertEquals "create_snp_list.py returned incorrect error code when var.flt.vcf was missing." $expectErrorCode $errorCode
    verifyNonEmptyReadableFile "$tempDir/error.log"
    assertFileContains "$tempDir/error.log" "create_snp_list.py failed."
    assertFileNotContains "$logDir/create_snp_list.log" "create_snp_list.py failed."
    assertFileContains "$tempDir/error.log" "Error: 3 VCF files were missing or empty"
    assertFileContains "$logDir/create_snp_list.log" "Error: 3 VCF files were missing or empty"
    assertFileContains "$tempDir/error.log" "VCF file $tempDir/samples/sample2/var.flt.vcf does not exist"
    assertFileContains "$tempDir/error.log" "VCF file $tempDir/samples/sample3/var.flt.vcf does not exist"
    assertFileContains "$tempDir/error.log" "VCF file $tempDir/samples/sample4/var.flt.vcf does not exist"
    assertFileContains "$logDir/create_snp_list.log" "VCF file $tempDir/samples/sample2/var.flt.vcf does not exist"
    assertFileContains "$logDir/create_snp_list.log" "VCF file $tempDir/samples/sample3/var.flt.vcf does not exist"
    assertFileContains "$logDir/create_snp_list.log" "VCF file $tempDir/samples/sample4/var.flt.vcf does not exist"
    assertFileNotContains "$logDir/create_snp_list.log" "create_snp_list.py finished"
    assertFileNotContains "$logDir/create_snp_list.log" "Use the -f option to force a rebuild"
}

# Verify the create_snp_list script detects failure.
testCreateSnpListMissingVcfRaiseSampleErrorStop()
{
    export SnpPipeline_StopOnSampleError=true
    tryCreateSnpListMissingVcfRaiseSampleError 100
}

# Verify the create_snp_list script detects failure.
testCreateSnpListMissingVcfRaiseSampleErrorNoStop()
{
    tempDir=$(mktemp -d -p "$SHUNIT_TMPDIR")

    # Extract test data to temp dir
    copy_snppipeline_data.py lambdaVirusInputs $tempDir

    # Setup directories and env variables used to trigger error handling.
    # This simulates what run_snp_pipeline does before running other scripts
    export logDir="$tempDir/logs"
    mkdir -p "$logDir"
    export SnpPipeline_StopOnSampleError=false
    export errorOutputFile="$tempDir/error.log"

    # Run prep work
    prepReference.sh "$tempDir/reference/lambda_virus.fasta" &> "$logDir/prepReference.log"
    alignSampleToReference.sh "$tempDir/reference/lambda_virus.fasta" "$tempDir/samples/sample1/sample1_1.fastq" "$tempDir/samples/sample1/sample1_2.fastq" &> /dev/null
    prepSamples.sh "$tempDir/reference/lambda_virus.fasta"  "$tempDir/samples/sample1" &> "$logDir/prepSamples.log"

    # Run create_snp_list.py -- fail because of missing some, but not all VCF files
    printf "%s\n" $tempDir/samples/* >  "$tempDir/sampleDirList.txt"
    create_snp_list.py -o "$tempDir/snplist.txt"  "$tempDir/sampleDirList.txt" "$tempDir/sampleDirectories.txt.OrigVCF.filtered" &> "$logDir/create_snp_list.log"
    errorCode=$?

    # Verify create_snp_list error handling behavior
    assertEquals "create_snp_list.py returned incorrect error code when var.flt.vcf was missing." 0 $errorCode
    verifyNonEmptyReadableFile "$tempDir/error.log"
    assertFileContains "$tempDir/error.log" "create_snp_list.py"
    assertFileNotContains "$tempDir/error.log" "create_snp_list.py failed."
    assertFileNotContains "$logDir/create_snp_list.log" "create_snp_list.py failed."
    assertFileContains "$tempDir/error.log" "VCF file $tempDir/samples/sample2/var.flt.vcf does not exist"
    assertFileContains "$tempDir/error.log" "VCF file $tempDir/samples/sample3/var.flt.vcf does not exist"
    assertFileContains "$tempDir/error.log" "VCF file $tempDir/samples/sample4/var.flt.vcf does not exist"
    assertFileContains "$logDir/create_snp_list.log" "VCF file $tempDir/samples/sample2/var.flt.vcf does not exist"
    assertFileContains "$logDir/create_snp_list.log" "VCF file $tempDir/samples/sample3/var.flt.vcf does not exist"
    assertFileContains "$logDir/create_snp_list.log" "VCF file $tempDir/samples/sample4/var.flt.vcf does not exist"
    assertFileContains "$tempDir/error.log" "Error: 3 VCF files were missing or empty"
    assertFileContains "$logDir/create_snp_list.log" "Error: 3 VCF files were missing or empty"
    assertFileContains "$logDir/create_snp_list.log" "create_snp_list.py finished"
    assertFileNotContains "$logDir/create_snp_list.log" "Use the -f option to force a rebuild"
}

# Verify the create_snp_list script detects failure.
testCreateSnpListMissingVcfRaiseSampleErrorStopUnset()
{
    unset SnpPipeline_StopOnSampleError
    tryCreateSnpListMissingVcfRaiseSampleError 100
}


# Verify the call_consensus script traps on corrupt snplist file
tryCallConsensusCorruptSnplistTrap()
{
    expectErrorCode=$1
    tempDir=$(mktemp -d -p "$SHUNIT_TMPDIR")

    # Extract test data to temp dir
    copy_snppipeline_data.py lambdaVirusInputs $tempDir

    # Setup directories and env variables used to trigger error handling.
    # This simulates what run_snp_pipeline does before running other scripts
    export logDir="$tempDir/logs"
    mkdir -p "$logDir"
    export errorOutputFile="$tempDir/error.log"

    # Run call_consensus.py -- fail because of corrupt snplist
    echo "Corrupt snplist content" > "$tempDir/snplist.txt"
    echo "Dummy pileup content" > "$tempDir/samples/sample1/reads.all.pileup"
    call_consensus.py -l "$tempDir/snplist.txt" -o "$tempDir/consensus.fasta"  "$tempDir/samples/sample1/reads.all.pileup" &> "$logDir/call_consensus.log"
    errorCode=$?

    # Verify error handling behavior
    assertEquals "call_consensus.py returned incorrect error code when the output file was unwritable." $expectErrorCode $errorCode
    verifyNonEmptyReadableFile "$tempDir/error.log"
    assertFileContains "$tempDir/error.log" "Error detected while running call_consensus.py"
    assertFileNotContains "$logDir/call_consensus.log" "Error detected while running call_consensus.py"
    assertFileContains "$tempDir/error.log" "function read_snp_position_list at line"
    assertFileNotContains "$logDir/call_consensus.log" "call_consensus.py finished"
    assertFileNotContains "$logDir/call_consensus.log" "Use the -f option to force a rebuild"
}

# Verify the call_consensus script traps on corrupt snplist file
testCallConsensusCorruptSnplistTrapStop()
{
    export SnpPipeline_StopOnSampleError=true
    tryCallConsensusCorruptSnplistTrap 100
}

# Verify the call_consensus script traps on corrupt snplist file
testCallConsensusCorruptSnplistTrapNoStop()
{
    export SnpPipeline_StopOnSampleError=false
    tryCallConsensusCorruptSnplistTrap 98
}

# Verify the call_consensus script traps on corrupt snplist file
testCallConsensusCorruptSnplistTrapStopUnset()
{
    unset SnpPipeline_StopOnSampleError
    tryCallConsensusCorruptSnplistTrap 100
}




# Verify the call_consensus script detects failure.
tryCallConsensusMissingSnpListRaiseGlobalError()
{
    expectErrorCode=$1
    tempDir=$(mktemp -d -p "$SHUNIT_TMPDIR")

    # Extract test data to temp dir
    copy_snppipeline_data.py lambdaVirusInputs $tempDir

    # Setup directories and env variables used to trigger error handling.
    # This simulates what run_snp_pipeline does before running other scripts
    export logDir="$tempDir/logs"
    mkdir -p "$logDir"
    export errorOutputFile="$tempDir/error.log"

    # Run call_consensus.py -- fail because of missing snplist
    call_consensus.py -o "$tempDir/consensus.fasta"  "$tempDir/samples/sample1/reads.all.pileup" &> "$logDir/call_consensus.log"
    errorCode=$?

    # Verify call_consensus error handling behavior
    assertEquals "call_consensus.py returned incorrect error code when snplist was missing." $expectErrorCode $errorCode
    verifyNonEmptyReadableFile "$tempDir/error.log"
    assertFileContains "$tempDir/error.log" "call_consensus.py failed."
    assertFileNotContains "$logDir/call_consensus.log" "call_consensus.py failed."
    assertFileContains "$tempDir/error.log" "cannot call consensus without the snplist file"
    assertFileContains "$logDir/call_consensus.log" "cannot call consensus without the snplist file"
    assertFileContains "$tempDir/error.log" "Snplist file snplist.txt does not exist"
    assertFileContains "$logDir/call_consensus.log" "Snplist file snplist.txt does not exist"
    assertFileNotContains "$logDir/call_consensus.log" "call_consensus.py finished"
    assertFileNotContains "$logDir/call_consensus.log" "Use the -f option to force a rebuild"
}

# Verify the call_consensus script detects failure.
testCallConsensusMissingSnpListRaiseGlobalErrorStop()
{
    export SnpPipeline_StopOnSampleError=true
    tryCallConsensusMissingSnpListRaiseGlobalError 100
}

# Verify the call_consensus script detects failure.
testCallConsensusMissingSnpListRaiseGlobalErrorNoStop()
{
    export SnpPipeline_StopOnSampleError=false
    tryCallConsensusMissingSnpListRaiseGlobalError 100
}

# Verify the call_consensus script detects failure.
testCallConsensusMissingSnpListRaiseGlobalErrorStopUnset()
{
    unset SnpPipeline_StopOnSampleError
    tryCallConsensusMissingSnpListRaiseGlobalError 100
}


# Verify the call_consensus script does not fail merely because the snplist file is empty.
tryCallConsensusEmptySnpList()
{
    expectErrorCode=$1
    tempDir=$(mktemp -d -p "$SHUNIT_TMPDIR")

    # Extract test data to temp dir
    copy_snppipeline_data.py lambdaVirusInputs $tempDir

    # Setup directories and env variables used to trigger error handling.
    # This simulates what run_snp_pipeline does before running other scripts
    export logDir="$tempDir/logs"
    mkdir -p "$logDir"
    export errorOutputFile="$tempDir/error.log"

    # Run prep work
    prepReference.sh "$tempDir/reference/lambda_virus.fasta" &> "$logDir/prepReference.log"
    alignSampleToReference.sh "$tempDir/reference/lambda_virus.fasta" "$tempDir/samples/sample1/sample1_1.fastq" "$tempDir/samples/sample1/sample1_2.fastq" &> /dev/null
    prepSamples.sh "$tempDir/reference/lambda_virus.fasta"  "$tempDir/samples/sample1" &> "$logDir/prepSamples.log"

    # Run call_consensus.py with empty snplist
    touch "$tempDir/snplist.txt"
    call_consensus.py -l "$tempDir/snplist.txt" -o "$tempDir/samples/sample1/consensus.fasta"  --vcfFileName "$tempDir/samples/sample1/consensus.vcf" "$tempDir/samples/sample1/reads.all.pileup" &> "$logDir/call_consensus.log"
    errorCode=$?

    # Verify call_consensus error handling behavior
    assertEquals "call_consensus.py returned incorrect error code when snplist was empty." $expectErrorCode $errorCode
    verifyNonExistingFile "$tempDir/error.log"
    verifyNonEmptyReadableFile "$tempDir/samples/sample1/consensus.fasta"
    verifyNonEmptyReadableFile "$tempDir/samples/sample1/consensus.vcf"
    assertFileNotContains "$logDir/call_consensus.log" "call_consensus.py failed."
    assertFileNotContains "$logDir/call_consensus.log" "cannot call consensus without the snplist file"
    assertFileNotContains "$logDir/call_consensus.log" "Snplist file $tempDir/snplist.txt is empty"
    assertFileContains "$logDir/call_consensus.log" "call_consensus.py finished"
    assertFileNotContains "$logDir/call_consensus.log" "Use the -f option to force a rebuild"
}

# Verify the call_consensus script does not fail merely because the snplist file is empty.
testCallConsensusEmptySnpListStop()
{
    export SnpPipeline_StopOnSampleError=true
    tryCallConsensusEmptySnpList 0
}

# Verify the call_consensus script does not fail merely because the snplist file is empty.
testCallConsensusEmptySnpListNoStop()
{
    export SnpPipeline_StopOnSampleError=false
    tryCallConsensusEmptySnpList 0
}

# Verify the call_consensus script does not fail merely because the snplist file is empty.
testCallConsensusEmptySnpListStopUnset()
{
    unset SnpPipeline_StopOnSampleError
    tryCallConsensusEmptySnpList 0
}


# Verify the call_consensus script detects missing pileup file.
tryCallConsensusMissingPileupRaiseSampleError()
{
    expectErrorCode=$1
    tempDir=$(mktemp -d -p "$SHUNIT_TMPDIR")

    # Extract test data to temp dir
    copy_snppipeline_data.py lambdaVirusInputs $tempDir

    # Setup directories and env variables used to trigger error handling.
    # This simulates what run_snp_pipeline does before running other scripts
    export logDir="$tempDir/logs"
    mkdir -p "$logDir"
    export errorOutputFile="$tempDir/error.log"

    # Run prep work
    echo "fake snplist" > $tempDir/snplist.txt

    # Run call_consensus.py -- fail because of missing pileup
    printf "%s\n" $tempDir/samples/* >  "$tempDir/sampleDirList.txt"
    call_consensus.py -l "$tempDir/snplist.txt" -o "$tempDir/consensus.fasta"  "$tempDir/samples/sample1/reads.all.pileup" &> "$logDir/call_consensus.log"
    errorCode=$?

    # Verify call_consensus error handling behavior
    assertEquals "call_consensus.py returned incorrect error code when pileup file was missing." $expectErrorCode $errorCode
    verifyNonEmptyReadableFile "$tempDir/error.log"
    assertFileContains "$tempDir/error.log" "call_consensus.py failed."
    assertFileNotContains "$logDir/call_consensus.log" "call_consensus.py failed."
    assertFileContains "$tempDir/error.log" "cannot call consensus without the pileup file"
    assertFileContains "$logDir/call_consensus.log" "cannot call consensus without the pileup file"
    assertFileContains "$tempDir/error.log" "Pileup file $tempDir/samples/sample1/reads.all.pileup does not exist"
    assertFileContains "$logDir/call_consensus.log" "Pileup file $tempDir/samples/sample1/reads.all.pileup does not exist"
    assertFileNotContains "$logDir/call_consensus.log" "call_consensus.py finished"
    assertFileNotContains "$logDir/call_consensus.log" "Use the -f option to force a rebuild"
}

# Verify the call_consensus script detects missing pileup file.
testCallConsensusMissingPileupRaiseSampleErrorStop()
{
    export SnpPipeline_StopOnSampleError=true
    tryCallConsensusMissingPileupRaiseSampleError 100
}

# Verify the call_consensus script detects missing pileup file.
testCallConsensusMissingPileupRaiseSampleErrorNoStop()
{
    export SnpPipeline_StopOnSampleError=false
    tryCallConsensusMissingPileupRaiseSampleError 98
}

# Verify the call_consensus script detects missing pileup file.
testCallConsensusMissingPileupRaiseSampleErrorStopUnset()
{
    unset SnpPipeline_StopOnSampleError
    tryCallConsensusMissingPileupRaiseSampleError 100
}


# Verify the call_consensus script detects missing exclude file.
tryCallConsensusMissingExcludeRaiseSampleError()
{
    expectErrorCode=$1
    tempDir=$(mktemp -d -p "$SHUNIT_TMPDIR")

    # Extract test data to temp dir
    copy_snppipeline_data.py lambdaVirusInputs $tempDir

    # Setup directories and env variables used to trigger error handling.
    # This simulates what run_snp_pipeline does before running other scripts
    export logDir="$tempDir/logs"
    mkdir -p "$logDir"
    export errorOutputFile="$tempDir/error.log"

    # Run prep work
    echo "fake snplist" > $tempDir/snplist.txt
    mkdir -p "$tempDir/samples/sample1"
    echo "fake pileup" > "$tempDir/samples/sample1/reads.all.pileup"

    # Run call_consensus.py -- fail because of missing pileup
    printf "%s\n" $tempDir/samples/* >  "$tempDir/sampleDirList.txt"
    call_consensus.py -e "$tempDir/samples/sample1/excludeFile.vcf" -l "$tempDir/snplist.txt" -o "$tempDir/consensus.fasta"  "$tempDir/samples/sample1/reads.all.pileup" &> "$logDir/call_consensus.log"
    errorCode=$?

    # Verify call_consensus error handling behavior
    assertEquals "call_consensus.py returned incorrect error code when exclude file was missing." $expectErrorCode $errorCode
    verifyNonEmptyReadableFile "$tempDir/error.log"
    assertFileContains "$tempDir/error.log" "call_consensus.py failed."
    assertFileNotContains "$logDir/call_consensus.log" "call_consensus.py failed."
    assertFileContains "$tempDir/error.log" "cannot call consensus without the file of excluded positions"
    assertFileContains "$logDir/call_consensus.log" "cannot call consensus without the file of excluded positions"
    assertFileContains "$tempDir/error.log" "Exclude file $tempDir/samples/sample1/excludeFile.vcf does not exist"
    assertFileContains "$logDir/call_consensus.log" "Exclude file $tempDir/samples/sample1/excludeFile.vcf does not exist"
    assertFileNotContains "$logDir/call_consensus.log" "call_consensus.py finished"
    assertFileNotContains "$logDir/call_consensus.log" "Use the -f option to force a rebuild"
}

# Verify the call_consensus script detects missing exclude file.
testCallConsensusMissingExcludeRaiseSampleErrorStop()
{
    export SnpPipeline_StopOnSampleError=true
    tryCallConsensusMissingExcludeRaiseSampleError 100
}

# Verify the call_consensus script detects missing exclude file.
testCallConsensusMissingExcludeRaiseSampleErrorNoStop()
{
    export SnpPipeline_StopOnSampleError=false
    tryCallConsensusMissingExcludeRaiseSampleError 98
}

# Verify the call_consensus script detects missing exclude file.
testCallConsensusMissingExcludeRaiseSampleErrorStopUnset()
{
    unset SnpPipeline_StopOnSampleError
    tryCallConsensusMissingExcludeRaiseSampleError 100
}


# Verify the mergeVcf script detects failure.
tryMergeVcfCorruptVcfTrap()
{
    expectErrorCode=$1
    tempDir=$(mktemp -d -p "$SHUNIT_TMPDIR")

    # Extract test data to temp dir
    copy_snppipeline_data.py lambdaVirusInputs $tempDir

    # Run the pipeline, specifing the locations of samples and the reference
    run_snp_pipeline.sh -o "$tempDir" -s "$tempDir/samples" "$tempDir/reference/lambda_virus.fasta" &> "$tempDir/run_snp_pipeline.log"

    # Setup directories and env variables used to trigger error handling.
    # This simulates what run_snp_pipeline does before running other scripts
    export logDir="$tempDir/logs"
    mkdir -p "$logDir"
    export errorOutputFile="$tempDir/error.log"

    # Run mergeVcf.sh with corrupt consensus.vcf
    sleep 1
    sed -i 's/1/@@@/g' "$tempDir/samples/sample1/consensus.vcf"
    mergeVcf.sh -o "$tempDir/snpma.vcf"  "$tempDir/sampleDirectories.txt" &> "$logDir/mergeVcf.log"
    errorCode=$?

    # Verify mergeVcf error handling behavior
    assertEquals "mergeVcf.sh returned incorrect error code when consensus.vcf was corrupt." $expectErrorCode $errorCode
    verifyNonEmptyReadableFile "$tempDir/error.log"
    assertFileContains "$tempDir/error.log" "Error detected while running mergeVcf.sh."
    assertFileNotContains "$logDir/mergeVcf.log" "Error detected while running mergeVcf.sh."
    assertFileNotContains "$logDir/mergeVcf.log" "mergeVcf.sh finished"
    assertFileNotContains "$logDir/mergeVcf.log" "Use the -f option to force a rebuild"
}

# Verify the mergeVcf script detects failure.
testMergeVcfCorruptVcfTrapStop()
{
    export SnpPipeline_StopOnSampleError=true
    tryMergeVcfCorruptVcfTrap 100
}

# Verify the mergeVcf script detects failure.
testMergeVcfCorruptVcfTrapNoStop()
{
    export SnpPipeline_StopOnSampleError=false
    tryMergeVcfCorruptVcfTrap 100
}

# Verify the mergeVcf script detects failure.
testMergeVcfCorruptVcfTrapStopUnset()
{
    unset SnpPipeline_StopOnSampleError
    tryMergeVcfCorruptVcfTrap 100
}


# Verify the mergeVcf script detects failure.
tryMergeVcfMissingSampleDirRaiseGlobalError()
{
    expectErrorCode=$1
    tempDir=$(mktemp -d -p "$SHUNIT_TMPDIR")

    # Extract test data to temp dir
    copy_snppipeline_data.py lambdaVirusInputs $tempDir

    # Setup directories and env variables used to trigger error handling.
    # This simulates what run_snp_pipeline does before running other scripts
    export logDir="$tempDir/logs"
    mkdir -p "$logDir"
    export errorOutputFile="$tempDir/error.log"

    # Run mergeVcf.sh with missing sampleDirectories.txt
    mergeVcf.sh -o "$tempDir/snpma.vcf"  "$tempDir/sampleDirectories.txt" &> "$logDir/mergeVcf.log"
    errorCode=$?

    # Verify mergeVcf error handling behavior
    assertEquals "mergeVcf.sh returned incorrect error code when sample directories file was missing." $expectErrorCode $errorCode
    verifyNonEmptyReadableFile "$tempDir/error.log"
    assertFileContains "$tempDir/error.log" "mergeVcf.sh failed."
    assertFileNotContains "$logDir/mergeVcf.log" "mergeVcf.sh failed."
    assertFileContains "$tempDir/error.log" "Sample directories file $tempDir/sampleDirectories.txt does not exist."
    assertFileContains "$logDir/mergeVcf.log" "Sample directories file $tempDir/sampleDirectories.txt does not exist."
    assertFileNotContains "$logDir/mergeVcf.log" "mergeVcf.sh finished"
    assertFileNotContains "$logDir/mergeVcf.log" "Use the -f option to force a rebuild"
}

# Verify the mergeVcf script detects failure.
testMergeVcfMissingSampleDirRaiseGlobalErrorStop()
{
    export SnpPipeline_StopOnSampleError=true
    tryMergeVcfMissingSampleDirRaiseGlobalError 100
}

# Verify the mergeVcf script detects failure.
testMergeVcfMissingSampleDirRaiseGlobalErrorNoStop()
{
    export SnpPipeline_StopOnSampleError=false
    tryMergeVcfMissingSampleDirRaiseGlobalError 100
}

# Verify the mergeVcf script detects failure.
testMergeVcfMissingSampleDirRaiseGlobalErrorStopUnset()
{
    unset SnpPipeline_StopOnSampleError
    tryMergeVcfMissingSampleDirRaiseGlobalError 100
}


# Verify the mergeVcf script detects failure.
tryMergeVcfMissingVcfRaiseSampleError()
{
    expectErrorCode=$1
    tempDir=$(mktemp -d -p "$SHUNIT_TMPDIR")

    # Extract test data to temp dir
    copy_snppipeline_data.py lambdaVirusInputs $tempDir

    # Setup directories and env variables used to trigger error handling.
    # This simulates what run_snp_pipeline does before running other scripts
    export logDir="$tempDir/logs"
    mkdir -p "$logDir"
    export errorOutputFile="$tempDir/error.log"

    # Run mergeVcf.sh with missing vcf files
    printf "%s\n" $tempDir/samples/* >  "$tempDir/sampleDirectories.txt"
    mergeVcf.sh -o "$tempDir/snpma.vcf"  "$tempDir/sampleDirectories.txt" &> "$logDir/mergeVcf.log"
    errorCode=$?

    # Verify mergeVcf error handling behavior
    assertEquals "mergeVcf.sh returned incorrect error code when vcf file was missing." $expectErrorCode $errorCode
    verifyNonEmptyReadableFile "$tempDir/error.log"
    assertFileContains "$tempDir/error.log" "mergeVcf.sh failed."
    assertFileNotContains "$logDir/mergeVcf.log" "mergeVcf.sh failed."
    assertFileContains "$tempDir/error.log" "Sample vcf file $tempDir/samples/sample1/consensus.vcf does not exist."
    assertFileContains "$logDir/mergeVcf.log" "Sample vcf file $tempDir/samples/sample1/consensus.vcf does not exist."
    assertFileNotContains "$logDir/mergeVcf.log" "mergeVcf.sh finished"
    assertFileNotContains "$logDir/mergeVcf.log" "Use the -f option to force a rebuild"
}

# Verify the mergeVcf script detects failure.
testMergeVcfMissingVcfRaiseSampleErrorStop()
{
    export SnpPipeline_StopOnSampleError=true
    tryMergeVcfMissingVcfRaiseSampleError 100
}

# Verify the mergeVcf script detects failure.
testMergeVcfMissingVcfRaiseSampleErrorNoStop()
{
    tempDir=$(mktemp -d -p "$SHUNIT_TMPDIR")

    # Extract test data to temp dir
    copy_snppipeline_data.py lambdaVirusInputs $tempDir

    # Run the pipeline, specifing the locations of samples and the reference
    run_snp_pipeline.sh -o "$tempDir" -s "$tempDir/samples" "$tempDir/reference/lambda_virus.fasta" &> "$tempDir/run_snp_pipeline.log"

    # Setup directories and env variables used to trigger error handling.
    # This simulates what run_snp_pipeline does before running other scripts
    export logDir="$tempDir/logs"
    mkdir -p "$logDir"
    export SnpPipeline_StopOnSampleError=false
    export errorOutputFile="$tempDir/error.log"

    # Run mergeVcf.sh with missing vcf files
    rm "$tempDir/samples/sample1/consensus.vcf"
    rm "$tempDir/snpma.vcf"
    mergeVcf.sh -o "$tempDir/snpma.vcf"  "$tempDir/sampleDirectories.txt" &> "$logDir/mergeVcf.log"
    errorCode=$?

    # Verify mergeVcf keeps running when only one vcf file is missing
    assertEquals "mergeVcf.sh returned incorrect error code when vcf file was missing." 0 $errorCode
    verifyNonEmptyReadableFile "$tempDir/error.log"
    assertFileContains "$tempDir/error.log" "mergeVcf.sh"
    assertFileNotContains "$tempDir/error.log" "mergeVcf.sh failed."
    assertFileNotContains "$logDir/mergeVcf.log" "mergeVcf.sh failed."
    assertFileContains "$tempDir/error.log" "Sample vcf file $tempDir/samples/sample1/consensus.vcf does not exist."
    assertFileContains "$logDir/mergeVcf.log" "Sample vcf file $tempDir/samples/sample1/consensus.vcf does not exist."
    assertFileContains "$logDir/mergeVcf.log" "mergeVcf.sh finished"
    assertFileNotContains "$logDir/mergeVcf.log" "Use the -f option to force a rebuild"
    verifyNonEmptyReadableFile "$tempDir/snpma.vcf"
}

# Verify the mergeVcf script detects failure.
testMergeVcfMissingVcfRaiseSampleErrorStopUnset()
{
    unset SnpPipeline_StopOnSampleError
    tryMergeVcfMissingVcfRaiseSampleError 100
}


# Verify the mergeVcf script detects failure.
tryMergeVcfZeroGoodSamplesRaiseGlobalError()
{
    expectErrorCode=$1
    tempDir=$(mktemp -d -p "$SHUNIT_TMPDIR")

    # Extract test data to temp dir
    copy_snppipeline_data.py lambdaVirusInputs $tempDir

    # Setup directories and env variables used to trigger error handling.
    # This simulates what run_snp_pipeline does before running other scripts
    export logDir="$tempDir/logs"
    mkdir -p "$logDir"
    export errorOutputFile="$tempDir/error.log"

    # Run mergeVcf.sh with no consensus vcf files
    echo   "$tempDir/samples/sample1" > "$tempDir/sampleDirectories.txt"
    echo   "$tempDir/samples/sample2" >> "$tempDir/sampleDirectories.txt"
    mergeVcf.sh -o "$tempDir/snpma.vcf"  "$tempDir/sampleDirectories.txt" &> "$logDir/mergeVcf.log"
    errorCode=$?

    # Verify mergeVcf error handling behavior
    assertEquals "mergeVcf.sh returned incorrect error code when no good VCF files." $expectErrorCode $errorCode
    verifyNonEmptyReadableFile "$tempDir/error.log"
    assertFileContains "$tempDir/error.log" "mergeVcf.sh failed."
    assertFileNotContains "$logDir/mergeVcf.log" "mergeVcf.sh failed."
    assertFileContains "$tempDir/error.log" "There are no vcf files to merge."
    assertFileContains "$logDir/mergeVcf.log" "There are no vcf files to merge."
    assertFileNotContains "$logDir/mergeVcf.log" "mergeVcf.sh finished"
    assertFileNotContains "$logDir/mergeVcf.log" "Use the -f option to force a rebuild"
}

# Verify the mergeVcf script detects failure.
#testMergeVcfZeroGoodSamplesRaiseGlobalErrorStop()
#{
#    # Nothing to test, SnpPipeline_StopOnSampleError must be false to test this code path
#}

# Verify the mergeVcf script detects failure.
testMergeVcfZeroGoodSamplesRaiseGlobalErrorNoStop()
{
    export SnpPipeline_StopOnSampleError=false
    tryMergeVcfZeroGoodSamplesRaiseGlobalError 100
}

# Verify the mergeVcf script detects failure.
#testMergeVcfZeroGoodSamplesRaiseGlobalErrorStopUnset()
#{
#    # Nothing to test, SnpPipeline_StopOnSampleError must be false to test this code path
#}


# Verify the create_snp_matrix.py script traps attempts to write to unwritable file
tryCreateSnpMatrixPermissionTrap()
{
    expectErrorCode=$1
    tempDir=$(mktemp -d -p "$SHUNIT_TMPDIR")

    # Extract test data to temp dir
    copy_snppipeline_data.py lambdaVirusInputs $tempDir

    # Setup directories and env variables used to trigger error handling.
    # This simulates what run_snp_pipeline does before running other scripts
    export logDir="$tempDir/logs"
    mkdir -p "$logDir"
    export errorOutputFile="$tempDir/error.log"

    # Make the output file unwritable
    touch "$tempDir/snpma.fasta"
    chmod -w "$tempDir/snpma.fasta"

    # Try to create snplist.txt
    printf "%s\n" $tempDir/samples/* > "$tempDir/sampleDirectories.txt"
    echo "Dummy content" > "$tempDir/samples/sample1/consensus.fasta"
    echo "Dummy content" > "$tempDir/samples/sample2/consensus.fasta"
    echo "Dummy content" > "$tempDir/samples/sample3/consensus.fasta"
    echo "Dummy content" > "$tempDir/samples/sample4/consensus.fasta"
    create_snp_matrix.py -o "$tempDir/snpma.fasta"  "$tempDir/sampleDirectories.txt" &> "$logDir/create_snp_matrix.log"
    errorCode=$?

    # Verify create_snp_matrix.py error handling behavior
    assertEquals "create_snp_matrix.py returned incorrect error code when the output file was unwritable." $expectErrorCode $errorCode
    verifyNonEmptyReadableFile "$tempDir/error.log"
    assertFileContains "$tempDir/error.log" "Error detected while running create_snp_matrix.py"
    assertFileNotContains "$logDir/create_snp_matrix.log" "Error detected while running create_snp_matrix.py"
    assertFileContains "$tempDir/error.log" "IOError"
    assertFileNotContains "$logDir/create_snp_matrix.log" "create_snp_matrix.py finished"
    assertFileNotContains "$logDir/create_snp_matrix.log" "Use the -f option to force a rebuild"
    rm -f "$tempDir/snpma.fasta"
}

# Verify the create_snp_matrix.py script traps attempts to write to unwritable file
testCreateSnpMatrixPermissionTrapStop()
{
    export SnpPipeline_StopOnSampleError=true
    tryCreateSnpMatrixPermissionTrap 100
}

# Verify the create_snp_matrix.py script traps attempts to write to unwritable file
testCreateSnpMatrixPermissionTrapNoStop()
{
    export SnpPipeline_StopOnSampleError=false
    tryCreateSnpMatrixPermissionTrap 100
}

# Verify the create_snp_matrix.py script traps attempts to write to unwritable file
testCreateSnpMatrixPermissionTrapStopUnset()
{
    unset SnpPipeline_StopOnSampleError
    tryCreateSnpMatrixPermissionTrap 100
}


# Verify the create_snp_matrix script detects failure.
tryCreateSnpMatrixMissingSampleDirRaiseGlobalError()
{
    expectErrorCode=$1
    tempDir=$(mktemp -d -p "$SHUNIT_TMPDIR")

    # Extract test data to temp dir
    copy_snppipeline_data.py lambdaVirusInputs $tempDir

    # Setup directories and env variables used to trigger error handling.
    # This simulates what run_snp_pipeline does before running other scripts
    export logDir="$tempDir/logs"
    mkdir -p "$logDir"
    export errorOutputFile="$tempDir/error.log"

    # Run create_snp_matrix.py with missing sampleDirectories.txt
    create_snp_matrix.py -o "$tempDir/snpma.fasta"  "$tempDir/sampleDirectories.txt" &> "$logDir/create_snp_matrix.log"
    errorCode=$?

    # Verify create_snp_matrix error handling behavior
    assertEquals "create_snp_matrix.py returned incorrect error code when sample directories file was missing." $expectErrorCode $errorCode
    verifyNonEmptyReadableFile "$tempDir/error.log"
    assertFileContains "$tempDir/error.log" "create_snp_matrix.py failed."
    assertFileNotContains "$logDir/create_snp_matrix.log" "create_snp_matrix.py failed."
    assertFileContains "$tempDir/error.log" "File of sample directories $tempDir/sampleDirectories.txt does not exist"
    assertFileContains "$logDir/create_snp_matrix.log" "File of sample directories $tempDir/sampleDirectories.txt does not exist"
    assertFileNotContains "$logDir/create_snp_matrix.log" "create_snp_matrix.py finished"
    assertFileNotContains "$logDir/create_snp_matrix.log" "Use the -f option to force a rebuild"
}

# Verify the create_snp_matrix script detects failure.
testCreateSnpMatrixMissingSampleDirRaiseGlobalErrorStop()
{
    export SnpPipeline_StopOnSampleError=true
    tryCreateSnpMatrixMissingSampleDirRaiseGlobalError 100
}

# Verify the create_snp_matrix script detects failure.
testCreateSnpMatrixMissingSampleDirRaiseGlobalErrorNoStop()
{
    export SnpPipeline_StopOnSampleError=false
    tryCreateSnpMatrixMissingSampleDirRaiseGlobalError 100
}

# Verify the create_snp_matrix script detects failure.
testCreateSnpMatrixMissingSampleDirRaiseGlobalErrorStopUnset()
{
    unset SnpPipeline_StopOnSampleError
    tryCreateSnpMatrixMissingSampleDirRaiseGlobalError 100
}


# Verify the create_snp_matrix script detects failure.
tryCreateSnpMatrixMissingConsensusRaiseGlobalError()
{
    expectErrorCode=$1
    tempDir=$(mktemp -d -p "$SHUNIT_TMPDIR")

    # Extract test data to temp dir
    copy_snppipeline_data.py lambdaVirusInputs $tempDir

    # Setup directories and env variables used to trigger error handling.
    # This simulates what run_snp_pipeline does before running other scripts
    export logDir="$tempDir/logs"
    mkdir -p "$logDir"
    export errorOutputFile="$tempDir/error.log"

    # Run prep work
    #prepReference.sh "$tempDir/reference/lambda_virus.fasta" &> "$logDir/prepReference.log"
    #alignSampleToReference.sh "$tempDir/reference/lambda_virus.fasta" "$tempDir/samples/sample1/sample1_1.fastq" "$tempDir/samples/sample1/sample1_2.fastq" &> /dev/null
    #prepSamples.sh "$tempDir/reference/lambda_virus.fasta"  "$tempDir/samples/sample1" &> "$logDir/prepSamples.log"

    # Run create_snp_matrix.py -- fail because of missing all VCF files
    printf "%s\n" $tempDir/samples/* >  "$tempDir/sampleDirList.txt"
    create_snp_matrix.py -o "$tempDir/snpmap.fasta"  "$tempDir/sampleDirList.txt" &> "$logDir/create_snp_matrix.log"
    errorCode=$?

    # Verify create_snp_matrix error handling behavior
    assertEquals "create_snp_matrix.py returned incorrect error code when all consensus.fasta missing." $expectErrorCode $errorCode
    verifyNonEmptyReadableFile "$tempDir/error.log"
    assertFileContains "$tempDir/error.log" "create_snp_matrix.py failed."
    assertFileNotContains "$logDir/create_snp_matrix.log" "create_snp_matrix.py failed."
    assertFileContains "$tempDir/error.log" "Consensus fasta file $tempDir/samples/sample1/consensus.fasta does not exist"
    assertFileContains "$tempDir/error.log" "Consensus fasta file $tempDir/samples/sample2/consensus.fasta does not exist"
    assertFileContains "$tempDir/error.log" "Consensus fasta file $tempDir/samples/sample3/consensus.fasta does not exist"
    assertFileContains "$tempDir/error.log" "Consensus fasta file $tempDir/samples/sample4/consensus.fasta does not exist"
    assertFileContains "$logDir/create_snp_matrix.log" "Consensus fasta file $tempDir/samples/sample1/consensus.fasta does not exist"
    assertFileContains "$logDir/create_snp_matrix.log" "Consensus fasta file $tempDir/samples/sample2/consensus.fasta does not exist"
    assertFileContains "$logDir/create_snp_matrix.log" "Consensus fasta file $tempDir/samples/sample3/consensus.fasta does not exist"
    assertFileContains "$logDir/create_snp_matrix.log" "Consensus fasta file $tempDir/samples/sample4/consensus.fasta does not exist"
    assertFileContains "$tempDir/error.log" "Error: all 4 consensus fasta files were missing or empty"
    assertFileContains "$logDir/create_snp_matrix.log" "Error: all 4 consensus fasta files were missing or empty"
    assertFileNotContains "$logDir/create_snp_matrix.log" "create_snp_matrix.py finished"
    assertFileNotContains "$logDir/create_snp_matrix.log" "Use the -f option to force a rebuild"
}

# Verify the create_snp_matrix script detects failure.
testCreateSnpMatrixMissingConsensusRaiseGlobalErrorStop()
{
    export SnpPipeline_StopOnSampleError=true
    tryCreateSnpMatrixMissingConsensusRaiseGlobalError 100
}

# Verify the create_snp_matrix script detects failure.
testCreateSnpMatrixMissingConsensusRaiseGlobalErrorNoStop()
{
    export SnpPipeline_StopOnSampleError=false
    tryCreateSnpMatrixMissingConsensusRaiseGlobalError 100
}

# Verify the create_snp_matrix script detects failure.
testCreateSnpMatrixMissingConsensusRaiseGlobalErrorStopUnset()
{
    unset SnpPipeline_StopOnSampleError
    tryCreateSnpMatrixMissingConsensusRaiseGlobalError 100
}


# Verify the create_snp_matrix script detects failure.
tryCreateSnpMatrixMissingConsensusRaiseSampleError()
{
    expectErrorCode=$1
    tempDir=$(mktemp -d -p "$SHUNIT_TMPDIR")

    # Extract test data to temp dir
    copy_snppipeline_data.py lambdaVirusInputs $tempDir

    # Setup directories and env variables used to trigger error handling.
    # This simulates what run_snp_pipeline does before running other scripts
    export logDir="$tempDir/logs"
    mkdir -p "$logDir"
    export errorOutputFile="$tempDir/error.log"

    # Run the pipeline, specifing the locations of samples and the reference
    run_snp_pipeline.sh -o "$tempDir" -s "$tempDir/samples" "$tempDir/reference/lambda_virus.fasta" &> "$tempDir/run_snp_pipeline.log"

    # Run create_snp_matrix.py -- fail because of missing some, but not all consensus fasta files
    printf "%s\n" $tempDir/samples/* >  "$tempDir/sampleDirectories.txt"
    rm "$tempDir/samples/sample1/consensus.fasta"
    rm "$tempDir/samples/sample4/consensus.fasta"
    create_snp_matrix.py -o "$tempDir/snpma.fasta"  "$tempDir/sampleDirectories.txt" &> "$logDir/create_snp_matrix.log"
    errorCode=$?

    # Verify create_snp_matrix error handling behavior
    assertEquals "create_snp_matrix.py returned incorrect error code when some consensus.fasta missing." $expectErrorCode $errorCode
    verifyNonEmptyReadableFile "$tempDir/error.log"
    assertFileContains "$tempDir/error.log" "create_snp_matrix.py failed."
    assertFileNotContains "$logDir/create_snp_matrix.log" "create_snp_matrix.py failed."
    assertFileContains "$tempDir/error.log" "Consensus fasta file $tempDir/samples/sample1/consensus.fasta does not exist"
    assertFileContains "$tempDir/error.log" "Consensus fasta file $tempDir/samples/sample4/consensus.fasta does not exist"
    assertFileContains "$logDir/create_snp_matrix.log" "Consensus fasta file $tempDir/samples/sample1/consensus.fasta does not exist"
    assertFileContains "$logDir/create_snp_matrix.log" "Consensus fasta file $tempDir/samples/sample4/consensus.fasta does not exist"
    assertFileContains "$tempDir/error.log" "Error: 2 consensus fasta files were missing or empty"
    assertFileContains "$logDir/create_snp_matrix.log" "Error: 2 consensus fasta files were missing or empty"
    assertFileNotContains "$logDir/create_snp_matrix.log" "create_snp_matrix.py finished"
    assertFileNotContains "$logDir/create_snp_matrix.log" "Use the -f option to force a rebuild"
}

# Verify the create_snp_matrix script detects failure.
testCreateSnpMatrixMissingConsensusRaiseSampleErrorStop()
{
    export SnpPipeline_StopOnSampleError=true
    tryCreateSnpMatrixMissingConsensusRaiseSampleError 100
}

# Verify the create_snp_matrix script detects failure.
testCreateSnpMatrixMissingConsensusRaiseSampleErrorNoStop()
{
    tempDir=$(mktemp -d -p "$SHUNIT_TMPDIR")

    # Extract test data to temp dir
    copy_snppipeline_data.py lambdaVirusInputs $tempDir

    # Setup directories and env variables used to trigger error handling.
    # This simulates what run_snp_pipeline does before running other scripts
    export logDir="$tempDir/logs"
    mkdir -p "$logDir"
    export SnpPipeline_StopOnSampleError=false
    export errorOutputFile="$tempDir/error.log"

    # Run the pipeline, specifing the locations of samples and the reference
    run_snp_pipeline.sh -o "$tempDir" -s "$tempDir/samples" "$tempDir/reference/lambda_virus.fasta" &> "$tempDir/run_snp_pipeline.log"

    # Run create_snp_matrix.py -- fail because of missing some, but not all consensus fasta files
    printf "%s\n" $tempDir/samples/* >  "$tempDir/sampleDirectories.txt"
    rm "$tempDir/samples/sample1/consensus.fasta"
    rm "$tempDir/samples/sample4/consensus.fasta"
    rm "$tempDir/snpma.fasta"
    create_snp_matrix.py -o "$tempDir/snpma.fasta"  "$tempDir/sampleDirectories.txt" &> "$logDir/create_snp_matrix.log"
    errorCode=$?

    # Verify create_snp_matrix error handling behavior
    assertEquals "create_snp_matrix.py returned incorrect error code when some consensus.fasta missing." 0 $errorCode
    verifyNonEmptyReadableFile "$tempDir/error.log"
    assertFileContains "$tempDir/error.log" "create_snp_matrix.py"
    assertFileNotContains "$tempDir/error.log" "create_snp_matrix.py failed."
    assertFileNotContains "$logDir/create_snp_matrix.log" "create_snp_matrix.py failed."
    assertFileContains "$tempDir/error.log" "Consensus fasta file $tempDir/samples/sample1/consensus.fasta does not exist"
    assertFileContains "$tempDir/error.log" "Consensus fasta file $tempDir/samples/sample4/consensus.fasta does not exist"
    assertFileContains "$logDir/create_snp_matrix.log" "Consensus fasta file $tempDir/samples/sample1/consensus.fasta does not exist"
    assertFileContains "$logDir/create_snp_matrix.log" "Consensus fasta file $tempDir/samples/sample4/consensus.fasta does not exist"
    assertFileContains "$tempDir/error.log" "Error: 2 consensus fasta files were missing or empty"
    assertFileContains "$logDir/create_snp_matrix.log" "Error: 2 consensus fasta files were missing or empty"
    assertFileContains "$logDir/create_snp_matrix.log" "create_snp_matrix.py finished"
    assertFileNotContains "$logDir/create_snp_matrix.log" "Use the -f option to force a rebuild"
}

# Verify the create_snp_matrix script detects failure.
testCreateSnpMatrixMissingConsensusRaiseSampleErrorStopUnset()
{
    unset SnpPipeline_StopOnSampleError
    tryCreateSnpMatrixMissingConsensusRaiseSampleError 100
}


# Verify the create_snp_reference_seq.py script traps attempts to write to unwritable file
tryCreateSnpReferenceSeqPermissionTrap()
{
    expectErrorCode=$1
    tempDir=$(mktemp -d -p "$SHUNIT_TMPDIR")

    # Extract test data to temp dir
    copy_snppipeline_data.py lambdaVirusInputs $tempDir

    # Setup directories and env variables used to trigger error handling.
    # This simulates what run_snp_pipeline does before running other scripts
    export logDir="$tempDir/logs"
    mkdir -p "$logDir"
    export errorOutputFile="$tempDir/error.log"

    # Make the output file unwritable
    touch "$tempDir/referenceSNP.fasta"
    chmod -w "$tempDir/referenceSNP.fasta"

    # Try to create snplist.txt
    printf "%s\n" $tempDir/samples/* > "$tempDir/sampleDirectories.txt"
    echo "Dummy content" > "$tempDir/snplist.txt"
    create_snp_reference_seq.py -l "$tempDir/snplist.txt" -o "$tempDir/referenceSNP.fasta"  "$tempDir/reference/lambda_virus.fasta" &> "$logDir/create_snp_reference_seq.log"
    errorCode=$?

    # Verify create_snp_reference_seq.py error handling behavior
    assertEquals "create_snp_reference_seq.py returned incorrect error code when the output file was unwritable." $expectErrorCode $errorCode
    verifyNonEmptyReadableFile "$tempDir/error.log"
    assertFileContains "$tempDir/error.log" "Error detected while running create_snp_reference_seq.py"
    assertFileNotContains "$logDir/create_snp_reference_seq.log" "Error detected while running create_snp_reference_seq.py"
    assertFileContains "$tempDir/error.log" "IOError"
    assertFileNotContains "$logDir/create_snp_reference_seq.log" "create_snp_reference_seq.py finished"
    assertFileNotContains "$logDir/create_snp_reference_seq.log" "Use the -f option to force a rebuild"
    rm -f "$tempDir/referenceSNP.fasta"
}

# Verify the create_snp_reference_seq.py script traps attempts to write to unwritable file
testCreateSnpReferenceSeqPermissionTrapStop()
{
    export SnpPipeline_StopOnSampleError=true
    tryCreateSnpReferenceSeqPermissionTrap 100
}

# Verify the create_snp_reference_seq.py script traps attempts to write to unwritable file
testCreateSnpReferenceSeqPermissionTrapNoStop()
{
    export SnpPipeline_StopOnSampleError=false
    tryCreateSnpReferenceSeqPermissionTrap 100
}

# Verify the create_snp_reference_seq.py script traps attempts to write to unwritable file
testCreateSnpReferenceSeqPermissionTrapStopUnset()
{
    unset SnpPipeline_StopOnSampleError
    tryCreateSnpReferenceSeqPermissionTrap 100
}


# Verify the create_snp_reference_seq.py script detects failure.
tryCreateSnpReferenceSeqMissingSnpListRaiseGlobalError()
{
    expectErrorCode=$1
    tempDir=$(mktemp -d -p "$SHUNIT_TMPDIR")

    # Extract test data to temp dir
    copy_snppipeline_data.py lambdaVirusInputs $tempDir

    # Setup directories and env variables used to trigger error handling.
    # This simulates what run_snp_pipeline does before running other scripts
    export logDir="$tempDir/logs"
    mkdir -p "$logDir"
    export errorOutputFile="$tempDir/error.log"

    # Run create_snp_reference_seq.py -- fail because of missing snplist
    create_snp_reference_seq.py -o "$tempDir/referenceSNP.fasta"  "$tempDir/reference/lambda_virus.fasta" &> "$logDir/create_snp_reference_seq.log"
    errorCode=$?

    # Verify create_snp_reference_seq.py error handling behavior
    assertEquals "create_snp_reference_seq.py returned incorrect error code when snplist was missing." $expectErrorCode $errorCode
    verifyNonEmptyReadableFile "$tempDir/error.log"
    assertFileContains "$tempDir/error.log" "create_snp_reference_seq.py failed."
    assertFileNotContains "$logDir/create_snp_reference_seq.log" "create_snp_reference_seq.py failed."
    assertFileContains "$tempDir/error.log" "Snplist file snplist.txt does not exist"
    assertFileContains "$logDir/create_snp_reference_seq.log" "Snplist file snplist.txt does not exist"
    assertFileContains "$tempDir/error.log" "cannot create the snp reference sequence without the snplist file"
    assertFileContains "$logDir/create_snp_reference_seq.log" "cannot create the snp reference sequence without the snplist file"
    assertFileNotContains "$logDir/create_snp_reference_seq.log" "create_snp_reference_seq.py finished"
    assertFileNotContains "$logDir/create_snp_reference_seq.log" "Use the -f option to force a rebuild"
}

# Verify the create_snp_reference_seq.py script detects failure.
testCreateSnpReferenceSeqMissingSnpListRaiseGlobalErrorStop()
{
    export SnpPipeline_StopOnSampleError=true
    tryCreateSnpReferenceSeqMissingSnpListRaiseGlobalError 100
}

# Verify the create_snp_reference_seq.py script detects failure.
testCreateSnpReferenceSeqMissingSnpListRaiseGlobalErrorNoStop()
{
    export SnpPipeline_StopOnSampleError=false
    tryCreateSnpReferenceSeqMissingSnpListRaiseGlobalError 100
}

# Verify the create_snp_reference_seq.py script detects failure.
testCreateSnpReferenceSeqMissingSnpListRaiseGlobalErrorStopUnset()
{
    unset SnpPipeline_StopOnSampleError
    tryCreateSnpReferenceSeqMissingSnpListRaiseGlobalError 100
}


# Verify the create_snp_reference_seq.py script detects failure.
tryCreateSnpReferenceSeqMissingReferenceRaiseGlobalError()
{
    expectErrorCode=$1
    tempDir=$(mktemp -d -p "$SHUNIT_TMPDIR")

    # Extract test data to temp dir
    copy_snppipeline_data.py lambdaVirusInputs $tempDir

    # Setup directories and env variables used to trigger error handling.
    # This simulates what run_snp_pipeline does before running other scripts
    export logDir="$tempDir/logs"
    mkdir -p "$logDir"
    export errorOutputFile="$tempDir/error.log"

    # Run create_snp_reference_seq.py -- fail because of missing reference
    echo "Dummy snplist content" > "$tempDir/snplist"
    rm "$tempDir/reference/lambda_virus.fasta"
    create_snp_reference_seq.py -l "$tempDir/snplist" -o "$tempDir/referenceSNP.fasta"  "$tempDir/reference/lambda_virus.fasta" &> "$logDir/create_snp_reference_seq.log"
    errorCode=$?

    # Verify create_snp_reference_seq.py error handling behavior
    assertEquals "create_snp_reference_seq.py returned incorrect error code when reference fasta file was missing." $expectErrorCode $errorCode
    verifyNonEmptyReadableFile "$tempDir/error.log"
    assertFileContains "$tempDir/error.log" "create_snp_reference_seq.py failed."
    assertFileNotContains "$logDir/create_snp_reference_seq.log" "create_snp_reference_seq.py failed."
    assertFileContains "$tempDir/error.log" "Reference file $tempDir/reference/lambda_virus.fasta does not exist"
    assertFileContains "$logDir/create_snp_reference_seq.log" "Reference file $tempDir/reference/lambda_virus.fasta does not exist"
    assertFileContains "$tempDir/error.log" "cannot create the snp reference sequence without the reference fasta file"
    assertFileContains "$logDir/create_snp_reference_seq.log" "cannot create the snp reference sequence without the reference fasta file"
    assertFileNotContains "$logDir/create_snp_reference_seq.log" "create_snp_reference_seq.py finished"
    assertFileNotContains "$logDir/create_snp_reference_seq.log" "Use the -f option to force a rebuild"
}

# Verify the create_snp_reference_seq.py script detects failure.
testCreateSnpReferenceSeqMissingReferenceRaiseGlobalErrorStop()
{
    export SnpPipeline_StopOnSampleError=true
    tryCreateSnpReferenceSeqMissingReferenceRaiseGlobalError 100
}

# Verify the create_snp_reference_seq.py script detects failure.
testCreateSnpReferenceSeqMissingReferenceRaiseGlobalErrorNoStop()
{
    export SnpPipeline_StopOnSampleError=false
    tryCreateSnpReferenceSeqMissingReferenceRaiseGlobalError 100
}

# Verify the create_snp_reference_seq.py script detects failure.
testCreateSnpReferenceSeqMissingReferenceRaiseGlobalErrorStopUnset()
{
    unset SnpPipeline_StopOnSampleError
    tryCreateSnpReferenceSeqMissingReferenceRaiseGlobalError 100
}


# Verify the collectSampleMetrics.sh script detects a missing sample directory
tryCollectSampleMetricsMissingSampleDirRaiseSampleError()
{
    expectErrorCode=$1
    tempDir=$(mktemp -d -p "$SHUNIT_TMPDIR")

    # Extract test data to temp dir
    copy_snppipeline_data.py lambdaVirusInputs $tempDir

    # Setup directories and env variables used to trigger error handling.
    # This simulates what run_snp_pipeline does before running other scripts
    export logDir="$tempDir/logs"
    mkdir -p "$logDir"
    export errorOutputFile="$tempDir/error.log"

    # Deliberately remove directory
    rm -rf "$tempDir/samples/sample1"

    # Try to collect metrics
    echo "Dummy consensus.fasta content" > "$tempDir/consensus.fasta"
    collectSampleMetrics.sh -c "$tempDir/consensus.fasta" "$tempDir/samples/sample1" "$tempDir/reference/lambda_virus.fasta" &> "$logDir/collectSampleMetrics.log"
    errorCode=$?

    # Verify collectSampleMetrics.sh error handling behavior
    assertEquals "collectSampleMetrics.sh returned incorrect error code when the sample directory was missing." $expectErrorCode $errorCode
    verifyNonEmptyReadableFile "$tempDir/error.log"
    assertFileContains "$tempDir/error.log" "collectSampleMetrics.sh failed"
    assertFileNotContains "$logDir/collectSampleMetrics.log" "collectSampleMetrics.sh failed"
    assertFileContains "$tempDir/error.log" "Sample directory $tempDir/samples/sample1 does not exist"
    assertFileContains "$logDir/collectSampleMetrics.log" "Sample directory $tempDir/samples/sample1 does not exist"
    assertFileNotContains "$logDir/collectSampleMetrics.log" "collectSampleMetrics.sh finished"
    assertFileNotContains "$logDir/collectSampleMetrics.log" "Use the -f option to force a rebuild"
}

# Verify the collectSampleMetrics.sh script detects a missing sample directory
testCollectSampleMetricsMissingSampleDirRaiseSampleErrorStop()
{
    export SnpPipeline_StopOnSampleError=true
    tryCollectSampleMetricsMissingSampleDirRaiseSampleError 100
}

# Verify the collectSampleMetrics.sh script detects a missing sample directory
testCollectSampleMetricsMissingSampleDirRaiseSampleErrorNoStop()
{
    export SnpPipeline_StopOnSampleError=false
    tryCollectSampleMetricsMissingSampleDirRaiseSampleError 98
}

# Verify the collectSampleMetrics.sh script detects a missing sample directory
testCollectSampleMetricsMissingSampleDirRaiseSampleErrorStopUnset()
{
    unset SnpPipeline_StopOnSampleError
    tryCollectSampleMetricsMissingSampleDirRaiseSampleError 100
}


# Verify the collectSampleMetrics.sh script detects missing reference
tryCollectSampleMetricsMissingReferenceRaiseGlobalError()
{
    expectErrorCode=$1
    tempDir=$(mktemp -d -p "$SHUNIT_TMPDIR")

    # Extract test data to temp dir
    copy_snppipeline_data.py lambdaVirusInputs $tempDir

    # Setup directories and env variables used to trigger error handling.
    # This simulates what run_snp_pipeline does before running other scripts
    export logDir="$tempDir/logs"
    mkdir -p "$logDir"
    export errorOutputFile="$tempDir/error.log"

    # Deliberately remove reference
    rm "$tempDir/reference/lambda_virus.fasta"

    # Try to collect metrics
    echo "Dummy consensus.fasta content" > "$tempDir/samples/sample1/consensus.fasta"
    collectSampleMetrics.sh -c "$tempDir/samples/sample1/consensus.fasta" "$tempDir/samples/sample1" "$tempDir/reference/lambda_virus.fasta" &> "$logDir/collectSampleMetrics.log"
    errorCode=$?

    # Verify collectSampleMetrics.sh error handling behavior
    assertEquals "collectSampleMetrics.sh returned incorrect error code when the reference fasta file was missing." $expectErrorCode $errorCode
    verifyNonEmptyReadableFile "$tempDir/error.log"
    assertFileContains "$tempDir/error.log" "collectSampleMetrics.sh failed"
    assertFileNotContains "$logDir/collectSampleMetrics.log" "collectSampleMetrics.sh failed"
    assertFileContains "$tempDir/error.log" "Reference file $tempDir/reference/lambda_virus.fasta does not exist"
    assertFileContains "$logDir/collectSampleMetrics.log" "Reference file $tempDir/reference/lambda_virus.fasta does not exist"
    assertFileNotContains "$logDir/collectSampleMetrics.log" "collectSampleMetrics.sh finished"
    assertFileNotContains "$logDir/collectSampleMetrics.log" "Use the -f option to force a rebuild"
}

# Verify the collectSampleMetrics.sh script detects missing reference
testCollectSampleMetricsMissingReferenceRaiseGlobalErrorStop()
{
    export SnpPipeline_StopOnSampleError=true
    tryCollectSampleMetricsMissingReferenceRaiseGlobalError 100
}

# Verify the collectSampleMetrics.sh script detects missing reference
testCollectSampleMetricsMissingReferenceRaiseGlobalErrorNoStop()
{
    export SnpPipeline_StopOnSampleError=false
    tryCollectSampleMetricsMissingReferenceRaiseGlobalError 100
}

# Verify the collectSampleMetrics.sh script detects missing reference
testCollectSampleMetricsMissingReferenceRaiseGlobalErrorStopUnset()
{
    unset SnpPipeline_StopOnSampleError
    tryCollectSampleMetricsMissingReferenceRaiseGlobalError 100
}


# Verify the collectSampleMetrics.sh script traps errors
tryCollectSampleMetricsSamtoolsViewTrap()
{
    expectErrorCode=$1
    tempDir=$(mktemp -d -p "$SHUNIT_TMPDIR")

    # Extract test data to temp dir
    copy_snppipeline_data.py lambdaVirusInputs $tempDir

    # Setup directories and env variables used to trigger error handling.
    # This simulates what run_snp_pipeline does before running other scripts
    export logDir="$tempDir/logs"
    mkdir -p "$logDir"
    export errorOutputFile="$tempDir/error.log"

    # Deliberately corrupt files
    echo "Garbage" > "$tempDir/samples/sample1/reads.sam"

    # Try to collect metrics
    echo "Dummy consensus.fasta content" > "$tempDir/samples/sample1/consensus.fasta"
    collectSampleMetrics.sh -c "$tempDir/samples/sample1/consensus.fasta" "$tempDir/samples/sample1" "$tempDir/reference/lambda_virus.fasta" &> "$logDir/collectSampleMetrics.log"
    errorCode=$?

    # Verify collectSampleMetrics.sh error handling behavior
    assertEquals "collectSampleMetrics.sh returned incorrect error code when the SAM file was corrupt." $expectErrorCode $errorCode
    verifyNonEmptyReadableFile "$tempDir/error.log"
    assertFileContains "$tempDir/error.log" "Error detected while running collectSampleMetrics.sh."
    assertFileNotContains "$logDir/collectSampleMetrics.log" "Error detected while running collectSampleMetrics.sh."
    assertFileContains "$tempDir/error.log" "samtools view"
    assertFileContains "$logDir/collectSampleMetrics.log" "sam file"
    assertFileNotContains "$logDir/collectSampleMetrics.log" "collectSampleMetrics.sh finished"
    assertFileNotContains "$logDir/collectSampleMetrics.log" "Use the -f option to force a rebuild"
}

# Verify the collectSampleMetrics.sh script traps errors
testCollectSampleMetricsSamtoolsViewTrapStop()
{
    export SnpPipeline_StopOnSampleError=true
    tryCollectSampleMetricsSamtoolsViewTrap 100
}

# Verify the collectSampleMetrics.sh script traps errors
testCollectSampleMetricsSamtoolsViewTrapNoStop()
{
    export SnpPipeline_StopOnSampleError=false
    tryCollectSampleMetricsSamtoolsViewTrap 98
}

# Verify the collectSampleMetrics.sh script traps errors
testCollectSampleMetricsSamtoolsViewTrapStopUnset()
{
    unset SnpPipeline_StopOnSampleError
    tryCollectSampleMetricsSamtoolsViewTrap 100
}


# Verify the combineSampleMetrics.sh script detects missing input file
tryCombineSampleMetricsMissingSampleDirRaiseGlobalError()
{
    expectErrorCode=$1
    tempDir=$(mktemp -d -p "$SHUNIT_TMPDIR")

    # Extract test data to temp dir
    copy_snppipeline_data.py lambdaVirusInputs $tempDir

    # Setup directories and env variables used to trigger error handling.
    # This simulates what run_snp_pipeline does before running other scripts
    export logDir="$tempDir/logs"
    mkdir -p "$logDir"
    export errorOutputFile="$tempDir/error.log"

    # Run combineSampleMetrics with missing sampleDirectories.txt
    combineSampleMetrics.sh "$tempDir/sampleDirectories.txt" &> "$logDir/combineSampleMetrics.log"
    errorCode=$?

    # Verify error handling behavior
    assertEquals "combineSampleMetrics.sh returned incorrect error code when sample directories file was missing." $expectErrorCode $errorCode
    verifyNonEmptyReadableFile "$tempDir/error.log"
    assertFileContains "$tempDir/error.log" "combineSampleMetrics.sh failed."
    assertFileNotContains "$logDir/combineSampleMetrics.log" "combineSampleMetrics.sh failed."
    assertFileContains "$tempDir/error.log" "Sample directories file $tempDir/sampleDirectories.txt does not exist"
    assertFileContains "$logDir/combineSampleMetrics.log" "Sample directories file $tempDir/sampleDirectories.txt does not exist"
    assertFileNotContains "$logDir/combineSampleMetrics.log" "combineSampleMetrics.sh finished"
    assertFileNotContains "$logDir/combineSampleMetrics.log" "Use the -f option to force a rebuild"
}

# Verify the combineSampleMetrics.sh script detects missing input file
testCombineSampleMetricsMissingSampleDirRaiseGlobalErrorStop()
{
    export SnpPipeline_StopOnSampleError=true
    tryCombineSampleMetricsMissingSampleDirRaiseGlobalError 100
}

# Verify the combineSampleMetrics.sh script detects missing input file
testCombineSampleMetricsMissingSampleDirRaiseGlobalErrorNoStop()
{
    export SnpPipeline_StopOnSampleError=false
    tryCombineSampleMetricsMissingSampleDirRaiseGlobalError 100
}

# Verify the combineSampleMetrics.sh script detects missing input file
testCombineSampleMetricsMissingSampleDirRaiseGlobalErrorStopUnset()
{
    unset SnpPipeline_StopOnSampleError
    tryCombineSampleMetricsMissingSampleDirRaiseGlobalError 100
}


# Verify the combineSampleMetrics.sh script detects a missing sample metrics file
tryCombineSampleMetricsMissingSampleMetricsRaiseSampleWarning()
{
    expectErrorCode=$1
    tempDir=$(mktemp -d -p "$SHUNIT_TMPDIR")

    # Extract test data to temp dir
    copy_snppipeline_data.py lambdaVirusInputs $tempDir

    # Setup directories and env variables used to trigger error handling.
    # This simulates what run_snp_pipeline does before running other scripts
    export logDir="$tempDir/logs"
    mkdir -p "$logDir"
    export errorOutputFile="$tempDir/error.log"

    # Try to combine metrics
    printf "%s\n" $tempDir/samples/* > "$tempDir/sampleDirectories.txt"
    echo "Dummy snpma.fasta content" > "$tempDir/snpma.fasta"
    combineSampleMetrics.sh -o "$tempDir/metrics.tsv" "$tempDir/sampleDirectories.txt" &> "$logDir/combineSampleMetrics.log"
    errorCode=$?

    # Verify combineSampleMetrics.sh error handling behavior
    assertEquals "combineSampleMetrics.sh returned incorrect error code when the sample metrics file was missing." $expectErrorCode $errorCode
    verifyNonEmptyReadableFile "$tempDir/error.log"
    assertFileContains "$tempDir/error.log" "combineSampleMetrics.sh warning"
    assertFileNotContains "$tempDir/error.log" "combineSampleMetrics.sh failed"
    assertFileNotContains "$logDir/combineSampleMetrics.log" "combineSampleMetrics.sh failed"
    assertFileContains "$tempDir/error.log" "Sample metrics file $tempDir/samples/sample1/metrics does not exist"
    assertFileContains "$logDir/combineSampleMetrics.log" "Sample metrics file $tempDir/samples/sample1/metrics does not exist"
    assertFileContains "$logDir/combineSampleMetrics.log" "combineSampleMetrics.sh finished"
    assertFileNotContains "$logDir/combineSampleMetrics.log" "Use the -f option to force a rebuild"
}

# Verify the combineSampleMetrics.sh script detects a missing sample metrics file
testCombineSampleMetricsMissingSampleMetricsRaiseSampleWarningStop()
{
    export SnpPipeline_StopOnSampleError=true
    tryCombineSampleMetricsMissingSampleMetricsRaiseSampleWarning 0
}

# Verify the combineSampleMetrics.sh script detects a missing sample metrics file
testCombineSampleMetricsMissingSampleMetricsRaiseSampleWarningNoStop()
{
    export SnpPipeline_StopOnSampleError=false
    tryCombineSampleMetricsMissingSampleMetricsRaiseSampleWarning 0
}

# Verify the combineSampleMetrics.sh script detects a missing sample metrics file
testCombineSampleMetricsMissingSampleMetricsRaiseSampleWarningStopUnset()
{
    unset SnpPipeline_StopOnSampleError
    tryCombineSampleMetricsMissingSampleMetricsRaiseSampleWarning 0
}


# Verify the combineSampleMetrics.sh script traps attempts to write to unwritable file
tryCombineSampleMetricsPermissionTrap()
{
    expectErrorCode=$1
    tempDir=$(mktemp -d -p "$SHUNIT_TMPDIR")

    # Extract test data to temp dir
    copy_snppipeline_data.py lambdaVirusInputs $tempDir

    # Setup directories and env variables used to trigger error handling.
    # This simulates what run_snp_pipeline does before running other scripts
    export logDir="$tempDir/logs"
    mkdir -p "$logDir"
    export errorOutputFile="$tempDir/error.log"

    # Make the output file unwritable
    touch "$tempDir/metrics.tsv"
    chmod -w "$tempDir/metrics.tsv"

    # Try to combine metrics
    printf "%s\n" $tempDir/samples/* > "$tempDir/sampleDirectories.txt"
    echo "Dummy snpma.fasta content" > "$tempDir/snpma.fasta"
    combineSampleMetrics.sh -o "$tempDir/metrics.tsv" "$tempDir/sampleDirectories.txt" &> "$logDir/combineSampleMetrics.log"
    errorCode=$?

    # Verify combineSampleMetrics.sh error handling behavior
    assertEquals "combineSampleMetrics.sh returned incorrect error code when the output file was unwritable." $expectErrorCode $errorCode
    verifyNonEmptyReadableFile "$tempDir/error.log"
    assertFileContains "$tempDir/error.log" "Error detected while running combineSampleMetrics.sh"
    assertFileNotContains "$logDir/combineSampleMetrics.log" "Error detected while running combineSampleMetrics.sh"
    assertFileContains "$tempDir/error.log" "printf"
    assertFileNotContains "$logDir/combineSampleMetrics.log" "combineSampleMetrics.sh finished"
    assertFileNotContains "$logDir/combineSampleMetrics.log" "Use the -f option to force a rebuild"
    rm -f "$tempDir/metrics.tsv"
}

# Verify the combineSampleMetrics.sh script traps attempts to write to unwritable file
testCombineSampleMetricsPermissionTrapStop()
{
    export SnpPipeline_StopOnSampleError=true
    tryCombineSampleMetricsPermissionTrap 100
}

# Verify the combineSampleMetrics.sh script traps attempts to write to unwritable file
testCombineSampleMetricsPermissionTrapNoStop()
{
    export SnpPipeline_StopOnSampleError=false
    tryCombineSampleMetricsPermissionTrap 100
}

# Verify the combineSampleMetrics.sh script traps attempts to write to unwritable file
testCombineSampleMetricsPermissionTrapStopUnset()
{
    unset SnpPipeline_StopOnSampleError
    tryCombineSampleMetricsPermissionTrap 100
}


# Verify the calculate_snp_distances.py script detects missing input file
tryCalculateSnpDistancesMissingInputRaiseGlobalError()
{
    expectErrorCode=$1
    tempDir=$(mktemp -d -p "$SHUNIT_TMPDIR")

    # Setup directories and env variables used to trigger error handling.
    # This simulates what run_snp_pipeline does before running other scripts
    export logDir="$tempDir/logs"
    mkdir -p "$logDir"
    export errorOutputFile="$tempDir/error.log"

    # Run calculateSnpDistances.py with missing snpma.fasta
    calculate_snp_distances.py -p pp -m mm "$tempDir/snpma.fasta" &> "$logDir/calcSnpDistances.log"
    errorCode=$?

    # Verify error handling behavior
    assertEquals "calculate_snp_distances.py returned incorrect error code when input snp matrix file was missing." $expectErrorCode $errorCode
    verifyNonEmptyReadableFile "$tempDir/error.log"
    assertFileContains "$tempDir/error.log" "calculate_snp_distances.py failed."
    assertFileNotContains "$logDir/calcSnpDistances.log" "calculate_snp_distances.py failed"
    assertFileContains "$tempDir/error.log" "Error: cannot calculate sequence distances without the snp matrix file"
    assertFileContains "$logDir/calcSnpDistances.log" "Error: cannot calculate sequence distances without the snp matrix file"
    assertFileContains "$tempDir/error.log" "SNP matrix file $tempDir/snpma.fasta does not exist"
    assertFileContains "$logDir/calcSnpDistances.log" "SNP matrix file $tempDir/snpma.fasta does not exist"
    assertFileNotContains "$logDir/calcSnpDistances.log" "calculate_snp_distances.py finished"
    assertFileNotContains "$logDir/calcSnpDistances.log" "Use the -f option to force a rebuild"
}

# Verify the calculateSnpDistances.py script detects missing input file
testCalculateSnpDistancesMissingInputRaiseGlobalErrorStop()
{
    export SnpPipeline_StopOnSampleError=true
    tryCalculateSnpDistancesMissingInputRaiseGlobalError 100
}

# Verify the calculateSnpDistances.py script detects missing input file
testCalculateSnpDistancesMissingInputRaiseGlobalErrorNoStop()
{
    export SnpPipeline_StopOnSampleError=false
    tryCalculateSnpDistancesMissingInputRaiseGlobalError 100
}

# Verify the calculateSnpDistances.py script detects missing input file
testCalculateSnpDistancesMissingInputRaiseGlobalErrorStopUnset()
{
    unset SnpPipeline_StopOnSampleError
    tryCalculateSnpDistancesMissingInputRaiseGlobalError 100
}


# Verify the calculate_snp_distances.py script detects no output file options
tryCalculateSnpDistancesMissingOutputOptionsRaiseGlobalError()
{
    expectErrorCode=$1
    tempDir=$(mktemp -d -p "$SHUNIT_TMPDIR")

    # Setup directories and env variables used to trigger error handling.
    # This simulates what run_snp_pipeline does before running other scripts
    export logDir="$tempDir/logs"
    mkdir -p "$logDir"
    export errorOutputFile="$tempDir/error.log"

    # Create dummpy input file
    touch "$tempDir/snpma.fasta"

    # Run calculateSnpDistances.py with no output options
    calculate_snp_distances.py "$tempDir/snpma.fasta" &> "$logDir/calcSnpDistances.log"
    errorCode=$?

    # Verify error handling behavior
    assertEquals "calculate_snp_distances.py returned incorrect error code when both output options were missing." $expectErrorCode $errorCode
    verifyNonEmptyReadableFile "$tempDir/error.log"
    assertFileContains "$tempDir/error.log" "calculate_snp_distances.py failed."
    assertFileNotContains "$logDir/calcSnpDistances.log" "calculate_snp_distances.py failed"
    assertFileContains "$tempDir/error.log" "Error: no output file specified"
    assertFileContains "$logDir/calcSnpDistances.log" "Error: no output file specified"
    assertFileNotContains "$logDir/calcSnpDistances.log" "calculate_snp_distances.py finished"
    assertFileNotContains "$logDir/calcSnpDistances.log" "Use the -f option to force a rebuild"
}

# Verify the calculate_snp_distances.py script detects no output file options
testCalculateSnpDistancesMissingOutputOptionsRaiseGlobalErrorStop()
{
    export SnpPipeline_StopOnSampleError=true
    tryCalculateSnpDistancesMissingOutputOptionsRaiseGlobalError 100
}

# Verify the calculate_snp_distances.py script detects no output file options
testCalculateSnpDistancesMissingOutputOptionsRaiseGlobalErrorNoStop()
{
    export SnpPipeline_StopOnSampleError=false
    tryCalculateSnpDistancesMissingOutputOptionsRaiseGlobalError 100
}

# Verify the calculate_snp_distances.py script detects no output file options
testCalculateSnpDistancesMissingOutputOptionsRaiseGlobalErrorStopUnset()
{
    unset SnpPipeline_StopOnSampleError
    tryCalculateSnpDistancesMissingOutputOptionsRaiseGlobalError 100
}


# Verify the calculate_snp_distances.py script traps attempts to write to unwritable file
tryCalculateSnpDistancesPermissionTrap()
{
    expectErrorCode=$1
    tempDir=$(mktemp -d -p "$SHUNIT_TMPDIR")

    # Setup directories and env variables used to trigger error handling.
    # This simulates what run_snp_pipeline does before running other scripts
    export logDir="$tempDir/logs"
    mkdir -p "$logDir"
    export errorOutputFile="$tempDir/error.log"

    # Make the output file unwritable
    touch "$tempDir/pairwise"
    chmod -w "$tempDir/pairwise"

    # Try to create snp distances
    echo "> Sequence" > "$tempDir/snpma.fasta"
    echo "ACGT" >> "$tempDir/snpma.fasta"
    calculate_snp_distances.py -p "$tempDir/pairwise" "$tempDir/snpma.fasta" &> "$logDir/calcSnpDistances.log"
    errorCode=$?

<<<<<<< HEAD
    # Verify create_snp_list.py error handling behavior
=======
    # Verify calculate_snp_distances.py error handling behavior
>>>>>>> a87d0dda
    assertEquals "calculate_snp_distances.py returned incorrect error code when the output file was unwritable." $expectErrorCode $errorCode
    verifyNonEmptyReadableFile "$tempDir/error.log"
    assertFileContains "$tempDir/error.log" "Error detected while running calculate_snp_distances.py"
    assertFileNotContains "$logDir/calcSnpDistances.log" "Error detected while running calculate_snp_distances.py"
    assertFileContains "$tempDir/error.log" "IOError"
    assertFileContains "$logDir/calcSnpDistances.log" "IOError"
    assertFileNotContains "$logDir/calcSnpDistances.log" "calculate_snp_distances.py finished"
    assertFileNotContains "$logDir/calcSnpDistances.log" "Use the -f option to force a rebuild"
    rm -f "$tempDir/pairwise"
}

# Verify the calculate_snp_distances.py script traps attempts to write to unwritable file
testCalculateSnpDistancesPermissionTrapStop()
{
    export SnpPipeline_StopOnSampleError=true
    tryCalculateSnpDistancesPermissionTrap 100
}

# Verify the calculate_snp_distances.py script traps attempts to write to unwritable file
testCalculateSnpDistancesPermissionTrapNoStop()
{
    export SnpPipeline_StopOnSampleError=false
    tryCalculateSnpDistancesPermissionTrap 100
}

# Verify the calculate_snp_distances.py script traps attempts to write to unwritable file
testCalculateSnpDistancesPermissionTrapStopUnset()
{
    unset SnpPipeline_StopOnSampleError
    tryCalculateSnpDistancesPermissionTrap 100
}


# Verify the run_snp_pipeline.sh script detects missing reference
tryRunSnpPipelineMissingReferenceRaiseFatalError()
{
    expectErrorCode=$1

    # Extract test data to temp dir
    copy_snppipeline_data.py lambdaVirusInputs $tempDir

    # Deliberately try run with missing file
    rm "$tempDir/reference/lambda_virus.fasta"

    # Run the pipeline, specifing the locations of samples and the reference
    run_snp_pipeline.sh -c "$tempDir/snppipeline.conf" -o "$tempDir" -s "$tempDir/samples" "$tempDir/reference/lambda_virus.fasta" 2> "$tempDir/run_snp_pipeline.stderr.log" > "$tempDir/run_snp_pipeline.stdout.log"
    errorCode=$?

    # Verify error handling behavior
    assertEquals "run_snp_pipeline.sh returned incorrect error code when the reference fasta file was missing." $expectErrorCode $errorCode
    verifyNonEmptyReadableFile "$tempDir/error.log"
    assertFileNotContains "$tempDir/error.log" "run_snp_pipeline.sh failed"
    assertFileNotContains "$tempDir/run_snp_pipeline.stderr.log" "run_snp_pipeline.sh failed"
    assertFileContains "$tempDir/error.log" "Reference file $tempDir/reference/lambda_virus.fasta does not exist"
    assertFileContains "$tempDir/run_snp_pipeline.stderr.log" "Reference file $tempDir/reference/lambda_virus.fasta does not exist"
    assertFileNotContains "$tempDir/run_snp_pipeline.stdout.log" "prepReference.sh finished"
    assertFileNotContains "$tempDir/run_snp_pipeline.stdout.log" "Use the -f option to force a rebuild"
    assertFileNotContains "$tempDir/run_snp_pipeline.stderr.log" "There were errors processing some samples"
}

# Verify the run_snp_pipeline.sh script detects missing reference
testRunSnpPipelineMissingReferenceRaiseFatalErrorStop()
{
    tempDir=$(mktemp -d -p "$SHUNIT_TMPDIR")
    copy_snppipeline_data.py configurationFile $tempDir
    echo "SnpPipeline_StopOnSampleError=true" >> "$tempDir/snppipeline.conf"
    tryRunSnpPipelineMissingReferenceRaiseFatalError 1
}

# Verify the run_snp_pipeline.sh script detects missing reference
testRunSnpPipelineMissingReferenceRaiseFatalErrorNoStop()
{
    tempDir=$(mktemp -d -p "$SHUNIT_TMPDIR")
    copy_snppipeline_data.py configurationFile $tempDir
    echo "SnpPipeline_StopOnSampleError=false" >> "$tempDir/snppipeline.conf"
    tryRunSnpPipelineMissingReferenceRaiseFatalError 1
}

# Verify the collectSampleMetrics.sh script detects missing reference
testRunSnpPipelineMissingReferenceRaiseFatalErrorStopUnset()
{
    tempDir=$(mktemp -d -p "$SHUNIT_TMPDIR")
    copy_snppipeline_data.py configurationFile $tempDir
    echo "unset SnpPipeline_StopOnSampleError" >> "$tempDir/snppipeline.conf"
    tryRunSnpPipelineMissingReferenceRaiseFatalError 1
}


# Verify the run_snp_pipeline.sh script detects missing configuration file
tryRunSnpPipelineMissingConfigurationFileRaiseFatalError()
{
    expectErrorCode=$1

    # Extract test data to temp dir
    copy_snppipeline_data.py lambdaVirusInputs $tempDir

    # Run the pipeline, specifing the locations of samples and the reference
    run_snp_pipeline.sh -c "$tempDir/not-exist.conf" -o "$tempDir" -s "$tempDir/samples" "$tempDir/reference/lambda_virus.fasta" 2> "$tempDir/run_snp_pipeline.stderr.log" > "$tempDir/run_snp_pipeline.stdout.log"
    errorCode=$?

    # Verify error handling behavior
    assertEquals "run_snp_pipeline.sh returned incorrect error code when the configuration file was missing." $expectErrorCode $errorCode
    verifyNonEmptyReadableFile "$tempDir/error.log"
    assertFileNotContains "$tempDir/error.log" "run_snp_pipeline.sh failed"
    assertFileNotContains "$tempDir/run_snp_pipeline.stderr.log" "run_snp_pipeline.sh failed"
    assertFileContains "$tempDir/error.log" "Configuration file $tempDir/not-exist.conf does not exist"
    assertFileContains "$tempDir/run_snp_pipeline.stderr.log" "Configuration file $tempDir/not-exist.conf does not exist"
    assertFileNotContains "$tempDir/run_snp_pipeline.stdout.log" "prepReference.sh finished"
    assertFileNotContains "$tempDir/run_snp_pipeline.stdout.log" "Use the -f option to force a rebuild"
    assertFileNotContains "$tempDir/run_snp_pipeline.stderr.log" "There were errors processing some samples"
}

# Verify the run_snp_pipeline.sh script detects missing configuration file
testRunSnpPipelineMissingConfigurationFileRaiseFatalErrorStop()
{
    tempDir=$(mktemp -d -p "$SHUNIT_TMPDIR")
    copy_snppipeline_data.py configurationFile $tempDir
    echo "SnpPipeline_StopOnSampleError=true" >> "$tempDir/snppipeline.conf"
    tryRunSnpPipelineMissingConfigurationFileRaiseFatalError 1
}

# Verify the run_snp_pipeline.sh script detects missing configuration file
testRunSnpPipelineMissingConfigurationFileRaiseFatalErrorNoStop()
{
    tempDir=$(mktemp -d -p "$SHUNIT_TMPDIR")
    copy_snppipeline_data.py configurationFile $tempDir
    echo "SnpPipeline_StopOnSampleError=false" >> "$tempDir/snppipeline.conf"
    tryRunSnpPipelineMissingConfigurationFileRaiseFatalError 1
}

# Verify the run_snp_pipeline.sh script detects missing configuration file
testRunSnpPipelineMissingConfigurationFileRaiseFatalErrorStopUnset()
{
    tempDir=$(mktemp -d -p "$SHUNIT_TMPDIR")
    copy_snppipeline_data.py configurationFile $tempDir
    echo "unset SnpPipeline_StopOnSampleError" >> "$tempDir/snppipeline.conf"
    tryRunSnpPipelineMissingConfigurationFileRaiseFatalError 1
}


# Verify the run_snp_pipeline.sh script detects invalid aligner configuration
tryRunSnpPipelineInvalidAlignerConfigurationFileRaiseFatalError()
{
    expectErrorCode=$1

    # Extract test data to temp dir
    copy_snppipeline_data.py lambdaVirusInputs $tempDir
    copy_snppipeline_data.py configurationFile $tempDir

    # Misconfigure the aligner
    echo "SnpPipeline_Aligner=garbage" >> "$tempDir/snppipeline.conf"

    # Run the pipeline, specifing the locations of samples and the reference
    run_snp_pipeline.sh -c "$tempDir/snppipeline.conf" -o "$tempDir" -s "$tempDir/samples" "$tempDir/reference/lambda_virus.fasta" 2> "$tempDir/run_snp_pipeline.stderr.log" > "$tempDir/run_snp_pipeline.stdout.log"
    errorCode=$?

    # Verify error handling behavior
    assertEquals "run_snp_pipeline.sh returned incorrect error code when the aligner was misconfigured." $expectErrorCode $errorCode
    verifyNonEmptyReadableFile "$tempDir/error.log"
    assertFileNotContains "$tempDir/error.log" "run_snp_pipeline.sh failed"
    assertFileNotContains "$tempDir/run_snp_pipeline.stderr.log" "run_snp_pipeline.sh failed"
    assertFileContains "$tempDir/error.log" "Config file error in SnpPipeline_Aligner parameter"
    assertFileContains "$tempDir/run_snp_pipeline.stderr.log" "Config file error in SnpPipeline_Aligner parameter"
    assertFileNotContains "$tempDir/run_snp_pipeline.stdout.log" "prepReference.sh finished"
    assertFileNotContains "$tempDir/run_snp_pipeline.stdout.log" "Use the -f option to force a rebuild"
    assertFileNotContains "$tempDir/run_snp_pipeline.stderr.log" "There were errors processing some samples"
}

# Verify the run_snp_pipeline.sh script detects invalid aligner configuration
testRunSnpPipelineInvalidAlignerConfigurationFileRaiseFatalErrorStop()
{
    tempDir=$(mktemp -d -p "$SHUNIT_TMPDIR")
    copy_snppipeline_data.py configurationFile $tempDir
    echo "SnpPipeline_StopOnSampleError=true" >> "$tempDir/snppipeline.conf"
    tryRunSnpPipelineInvalidAlignerConfigurationFileRaiseFatalError 1
}

# Verify the run_snp_pipeline.sh script detects invalid aligner configuration
testRunSnpPipelineInvalidAlignerConfigurationFileRaiseFatalErrorNoStop()
{
    tempDir=$(mktemp -d -p "$SHUNIT_TMPDIR")
    copy_snppipeline_data.py configurationFile $tempDir
    echo "SnpPipeline_StopOnSampleError=false" >> "$tempDir/snppipeline.conf"
    tryRunSnpPipelineInvalidAlignerConfigurationFileRaiseFatalError 1
}

# Verify the run_snp_pipeline.sh script detects invalid aligner configuration
testRunSnpPipelineInvalidAlignerConfigurationFileRaiseFatalErrorStopUnset()
{
    tempDir=$(mktemp -d -p "$SHUNIT_TMPDIR")
    copy_snppipeline_data.py configurationFile $tempDir
    echo "unset SnpPipeline_StopOnSampleError" >> "$tempDir/snppipeline.conf"
    tryRunSnpPipelineInvalidAlignerConfigurationFileRaiseFatalError 1
}


# Verify the run_snp_pipeline.sh script detects missing file of sample directories
tryRunSnpPipelineMissingSampleDirFileRaiseFatalError()
{
    expectErrorCode=$1

    # Extract test data to temp dir
    copy_snppipeline_data.py lambdaVirusInputs $tempDir

    # Run the pipeline, specifing the locations of samples and the reference
    run_snp_pipeline.sh -c "$tempDir/snppipeline.conf" -o "$tempDir" -S "not-exist-file" "$tempDir/reference/lambda_virus.fasta" 2> "$tempDir/run_snp_pipeline.stderr.log" > "$tempDir/run_snp_pipeline.stdout.log"
    errorCode=$?

    # Verify error handling behavior
    assertEquals "run_snp_pipeline.sh returned incorrect error code when the file of sample directories was missing." $expectErrorCode $errorCode
    verifyNonEmptyReadableFile "$tempDir/error.log"
    assertFileNotContains "$tempDir/error.log" "run_snp_pipeline.sh failed"
    assertFileNotContains "$tempDir/run_snp_pipeline.stderr.log" "run_snp_pipeline.sh failed"
    assertFileContains "$tempDir/error.log" "The file of samples directories, not-exist-file, does not exist"
    assertFileContains "$tempDir/run_snp_pipeline.stderr.log" "The file of samples directories, not-exist-file, does not exist"
    assertFileNotContains "$tempDir/run_snp_pipeline.stdout.log" "prepReference.sh finished"
    assertFileNotContains "$tempDir/run_snp_pipeline.stdout.log" "Use the -f option to force a rebuild"
    assertFileNotContains "$tempDir/run_snp_pipeline.stderr.log" "There were errors processing some samples"
}

# Verify the run_snp_pipeline.sh script detects missing file of sample directories
testRunSnpPipelineMissingSampleDirFileRaiseFatalErrorStop()
{
    tempDir=$(mktemp -d -p "$SHUNIT_TMPDIR")
    copy_snppipeline_data.py configurationFile $tempDir
    echo "SnpPipeline_StopOnSampleError=true" >> "$tempDir/snppipeline.conf"
    tryRunSnpPipelineMissingSampleDirFileRaiseFatalError 1
}

# Verify the run_snp_pipeline.sh script detects missing file of sample directories
testRunSnpPipelineMissingSampleDirFileRaiseFatalErrorNoStop()
{
    tempDir=$(mktemp -d -p "$SHUNIT_TMPDIR")
    copy_snppipeline_data.py configurationFile $tempDir
    echo "SnpPipeline_StopOnSampleError=false" >> "$tempDir/snppipeline.conf"
    tryRunSnpPipelineMissingSampleDirFileRaiseFatalError 1
}

# Verify the run_snp_pipeline.sh script detects missing file of sample directories
testRunSnpPipelineMissingSampleDirFileRaiseFatalErrorStopUnset()
{
    tempDir=$(mktemp -d -p "$SHUNIT_TMPDIR")
    copy_snppipeline_data.py configurationFile $tempDir
    echo "unset SnpPipeline_StopOnSampleError" >> "$tempDir/snppipeline.conf"
    tryRunSnpPipelineMissingSampleDirFileRaiseFatalError 1
}


# Verify the run_snp_pipeline.sh script validates the file of sample directories
tryRunSnpPipelineValidateSampleDirFileRaiseFatalError()
{
    expectErrorCode=$1

    # Extract test data to temp dir
    copy_snppipeline_data.py lambdaVirusInputs $tempDir

    # Create some error conditions
    printf "%s\n" $tempDir/samples/* > "$tempDir/sampleDirectories.txt"
    rm -rf "$tempDir/samples/sample1"  # sample1 directory does not exist
    rm $tempDir/samples/sample2/*.*  # sample2 directory is empty
    rm $tempDir/samples/sample3/*.*  # sample3 directory does not contain any fastq files
    echo "dummy" > "$tempDir/samples/sample3/not-a-fastq-file"

    # Run the pipeline, specifing the locations of samples and the reference
    run_snp_pipeline.sh -c "$tempDir/snppipeline.conf" -o "$tempDir" -S "$tempDir/sampleDirectories.txt" "$tempDir/reference/lambda_virus.fasta" 2> "$tempDir/run_snp_pipeline.stderr.log" > "$tempDir/run_snp_pipeline.stdout.log"
    errorCode=$?

    # Verify error handling behavior
    assertEquals "run_snp_pipeline.sh returned incorrect error code when the file of sample directories failed validation." $expectErrorCode $errorCode
    verifyNonEmptyReadableFile "$tempDir/error.log"
    assertFileNotContains "$tempDir/error.log" "run_snp_pipeline.sh failed"
    assertFileNotContains "$tempDir/run_snp_pipeline.stderr.log" "run_snp_pipeline.sh failed"
    assertFileContains "$tempDir/error.log" "Sample directory $tempDir/samples/sample1 does not exist."
    assertFileContains "$tempDir/run_snp_pipeline.stderr.log" "Sample directory $tempDir/samples/sample1 does not exist."
    assertFileContains "$tempDir/error.log" "Sample directory $tempDir/samples/sample2 is empty."
    assertFileContains "$tempDir/run_snp_pipeline.stderr.log" "Sample directory $tempDir/samples/sample2 is empty."
    assertFileContains "$tempDir/error.log" "Sample directory $tempDir/samples/sample3 does not contain any fastq files."
    assertFileContains "$tempDir/run_snp_pipeline.stderr.log" "Sample directory $tempDir/samples/sample3 does not contain any fastq files."
    assertFileNotContains "$tempDir/run_snp_pipeline.stdout.log" "prepReference.sh finished"
    assertFileNotContains "$tempDir/run_snp_pipeline.stdout.log" "Use the -f option to force a rebuild"
    assertFileNotContains "$tempDir/run_snp_pipeline.stderr.log" "There were errors processing some samples"
}

# Verify the run_snp_pipeline.sh script validates the file of sample directories
testRunSnpPipelineValidateSampleDirFileRaiseFatalErrorStop()
{
    tempDir=$(mktemp -d -p "$SHUNIT_TMPDIR")
    copy_snppipeline_data.py configurationFile $tempDir
    echo "SnpPipeline_StopOnSampleError=true" >> "$tempDir/snppipeline.conf"
    tryRunSnpPipelineValidateSampleDirFileRaiseFatalError 1
}

# Verify the run_snp_pipeline.sh script validates the file of sample directories
testRunSnpPipelineValidateSampleDirFileRaiseFatalErrorNoStop()
{
    tempDir=$(mktemp -d -p "$SHUNIT_TMPDIR")
    copy_snppipeline_data.py configurationFile $tempDir
    echo "SnpPipeline_StopOnSampleError=false" >> "$tempDir/snppipeline.conf"

    # Extract test data to temp dir
    copy_snppipeline_data.py lambdaVirusInputs $tempDir
    cp -r "$tempDir/samples/sample1" "$tempDir/samples/sample5"  # extra sample so at least 2 will be merged

    # Create some error conditions
    printf "%s\n" $tempDir/samples/* > "$tempDir/sampleDirectories.txt"
    rm -rf "$tempDir/samples/sample1"  # sample1 directory does not exist
    rm $tempDir/samples/sample2/*.*  # sample2 directory is empty
    rm $tempDir/samples/sample3/*.*  # sample3 directory does not contain any fastq files
    echo "dummy" > "$tempDir/samples/sample3/not-a-fastq-file"

    # Run the pipeline, specifing the locations of samples and the reference
    run_snp_pipeline.sh -c "$tempDir/snppipeline.conf" -o "$tempDir" -S "$tempDir/sampleDirectories.txt" "$tempDir/reference/lambda_virus.fasta" 2> "$tempDir/run_snp_pipeline.stderr.log" > "$tempDir/run_snp_pipeline.stdout.log"
    errorCode=$?

    # Verify error handling behavior
    assertEquals "run_snp_pipeline.sh returned incorrect error code when the file of sample directories failed validation." 0 $errorCode
    verifyNonEmptyReadableFile "$tempDir/error.log"
    assertFileNotContains "$tempDir/error.log" "run_snp_pipeline.sh failed"
    assertFileNotContains "$tempDir/run_snp_pipeline.stderr.log" "run_snp_pipeline.sh failed"
    assertFileContains "$tempDir/error.log" "Sample directory $tempDir/samples/sample1 does not exist."
    assertFileContains "$tempDir/run_snp_pipeline.stderr.log" "Sample directory $tempDir/samples/sample1 does not exist."
    assertFileContains "$tempDir/error.log" "Sample directory $tempDir/samples/sample2 is empty."
    assertFileContains "$tempDir/run_snp_pipeline.stderr.log" "Sample directory $tempDir/samples/sample2 is empty."
    assertFileContains "$tempDir/error.log" "Sample directory $tempDir/samples/sample3 does not contain any fastq files."
    assertFileContains "$tempDir/run_snp_pipeline.stderr.log" "Sample directory $tempDir/samples/sample3 does not contain any fastq files."
    assertFileContains "$tempDir/run_snp_pipeline.stdout.log" "prepReference.sh finished"
    assertFileNotContains "$tempDir/run_snp_pipeline.stdout.log" "Use the -f option to force a rebuild"
    assertFileContains "$tempDir/run_snp_pipeline.stderr.log" "There were errors processing some samples"

    verifyNonExistingFile "$tempDir/samples/sample1/reads.unsorted.bam"
    verifyNonExistingFile "$tempDir/samples/sample2/reads.unsorted.bam"
    verifyNonExistingFile "$tempDir/samples/sample3/reads.unsorted.bam"
    verifyNonEmptyReadableFile "$tempDir/snplist.txt"
    verifyNonEmptyReadableFile "$tempDir/samples/sample4/consensus.fasta"
    verifyNonEmptyReadableFile "$tempDir/samples/sample5/consensus.fasta"
    verifyNonEmptyReadableFile "$tempDir/samples/sample4/consensus.vcf"
    verifyNonEmptyReadableFile "$tempDir/samples/sample5/consensus.vcf"
    verifyNonEmptyReadableFile "$tempDir/snpma.fasta"
    verifyNonEmptyReadableFile "$tempDir/snpma.vcf"
    verifyNonEmptyReadableFile "$tempDir/referenceSNP.fasta"
    verifyNonEmptyReadableFile "$tempDir/metrics.tsv"
    verifyNonEmptyReadableFile "$tempDir/snp_distance_pairwise.tsv"
    verifyNonEmptyReadableFile "$tempDir/snp_distance_matrix.tsv"

    assertFileContains "$tempDir/snpma.fasta" "sample4"
    assertFileContains "$tempDir/snpma.fasta" "sample5"
    assertFileContains "$tempDir/snpma.vcf" "sample4"
    assertFileContains "$tempDir/snpma.vcf" "sample5"

    assertFileContains "$tempDir/run_snp_pipeline.stderr.log" "There were errors processing some samples."
    assertFileContains "$tempDir/run_snp_pipeline.stderr.log" "See the log file $tempDir/error.log for a summary of errors."
}

# Verify the run_snp_pipeline.sh script validates the file of sample directories
testRunSnpPipelineValidateSampleDirFileRaiseFatalErrorStopUnset()
{
    tempDir=$(mktemp -d -p "$SHUNIT_TMPDIR")
    copy_snppipeline_data.py configurationFile $tempDir
    echo "unset SnpPipeline_StopOnSampleError" >> "$tempDir/snppipeline.conf"
    tryRunSnpPipelineValidateSampleDirFileRaiseFatalError 1
}


# Verify the run_snp_pipeline.sh script detects missing directory of samples
tryRunSnpPipelineMissingSamplesDirRaiseFatalError()
{
    expectErrorCode=$1

    # Extract test data to temp dir
    copy_snppipeline_data.py lambdaVirusInputs $tempDir

    # Run the pipeline, specifing the locations of samples and the reference
    run_snp_pipeline.sh -c "$tempDir/snppipeline.conf" -o "$tempDir" -s "not-exist-dir" "$tempDir/reference/lambda_virus.fasta" 2> "$tempDir/run_snp_pipeline.stderr.log" > "$tempDir/run_snp_pipeline.stdout.log"
    errorCode=$?

    # Verify error handling behavior
    assertEquals "run_snp_pipeline.sh returned incorrect error code when the directory of samples was missing." $expectErrorCode $errorCode
    verifyNonEmptyReadableFile "$tempDir/error.log"
    assertFileNotContains "$tempDir/error.log" "run_snp_pipeline.sh failed"
    assertFileNotContains "$tempDir/run_snp_pipeline.stderr.log" "run_snp_pipeline.sh failed"
    assertFileContains "$tempDir/error.log" "Samples directory not-exist-dir does not exist"
    assertFileContains "$tempDir/run_snp_pipeline.stderr.log" "Samples directory not-exist-dir does not exist"
    assertFileNotContains "$tempDir/run_snp_pipeline.stdout.log" "prepReference.sh finished"
    assertFileNotContains "$tempDir/run_snp_pipeline.stdout.log" "Use the -f option to force a rebuild"
    assertFileNotContains "$tempDir/run_snp_pipeline.stderr.log" "There were errors processing some samples"
}

# Verify the run_snp_pipeline.sh script detects missing directory of samples
testRunSnpPipelineMissingSamplesDirRaiseFatalErrorStop()
{
    tempDir=$(mktemp -d -p "$SHUNIT_TMPDIR")
    copy_snppipeline_data.py configurationFile $tempDir
    echo "SnpPipeline_StopOnSampleError=true" >> "$tempDir/snppipeline.conf"
    tryRunSnpPipelineMissingSamplesDirRaiseFatalError 1
}

# Verify the run_snp_pipeline.sh script detects missing directory of samples
testRunSnpPipelineMissingSamplesDirRaiseFatalErrorNoStop()
{
    tempDir=$(mktemp -d -p "$SHUNIT_TMPDIR")
    copy_snppipeline_data.py configurationFile $tempDir
    echo "SnpPipeline_StopOnSampleError=false" >> "$tempDir/snppipeline.conf"
    tryRunSnpPipelineMissingSamplesDirRaiseFatalError 1
}

# Verify the run_snp_pipeline.sh script detects missing directory of samples
testRunSnpPipelineMissingSamplesDirRaiseFatalErrorStopUnset()
{
    tempDir=$(mktemp -d -p "$SHUNIT_TMPDIR")
    copy_snppipeline_data.py configurationFile $tempDir
    echo "unset SnpPipeline_StopOnSampleError" >> "$tempDir/snppipeline.conf"
    tryRunSnpPipelineMissingSamplesDirRaiseFatalError 1
}


# Verify the run_snp_pipeline.sh script detects empty directory of samples
tryRunSnpPipelineEmptySamplesDirRaiseFatalError()
{
    expectErrorCode=$1

    # Extract test data to temp dir
    copy_snppipeline_data.py lambdaVirusInputs $tempDir

    # Run the pipeline, specifing the locations of samples and the reference
    mkdir -p "$tempDir/emptySamplesDir"
    run_snp_pipeline.sh -c "$tempDir/snppipeline.conf" -o "$tempDir" -s "$tempDir/emptySamplesDir" "$tempDir/reference/lambda_virus.fasta" 2> "$tempDir/run_snp_pipeline.stderr.log" > "$tempDir/run_snp_pipeline.stdout.log"
    errorCode=$?

    # Verify error handling behavior
    assertEquals "run_snp_pipeline.sh returned incorrect error code when the directory of samples was empty." $expectErrorCode $errorCode
    verifyNonEmptyReadableFile "$tempDir/error.log"
    assertFileNotContains "$tempDir/error.log" "run_snp_pipeline.sh failed"
    assertFileNotContains "$tempDir/run_snp_pipeline.stderr.log" "run_snp_pipeline.sh failed"
    assertFileContains "$tempDir/error.log" "Samples directory $tempDir/emptySamplesDir is empty"
    assertFileContains "$tempDir/run_snp_pipeline.stderr.log" "Samples directory $tempDir/emptySamplesDir is empty"
    assertFileNotContains "$tempDir/run_snp_pipeline.stdout.log" "prepReference.sh finished"
    assertFileNotContains "$tempDir/run_snp_pipeline.stdout.log" "Use the -f option to force a rebuild"
    assertFileNotContains "$tempDir/run_snp_pipeline.stderr.log" "There were errors processing some samples"
}

# Verify the run_snp_pipeline.sh script detects empty directory of samples
testRunSnpPipelineEmptySamplesDirRaiseFatalErrorStop()
{
    tempDir=$(mktemp -d -p "$SHUNIT_TMPDIR")
    copy_snppipeline_data.py configurationFile $tempDir
    echo "SnpPipeline_StopOnSampleError=true" >> "$tempDir/snppipeline.conf"
    tryRunSnpPipelineEmptySamplesDirRaiseFatalError 1
}

# Verify the run_snp_pipeline.sh script detects empty directory of samples
testRunSnpPipelineEmptySamplesDirRaiseFatalErrorNoStop()
{
    tempDir=$(mktemp -d -p "$SHUNIT_TMPDIR")
    copy_snppipeline_data.py configurationFile $tempDir
    echo "SnpPipeline_StopOnSampleError=false" >> "$tempDir/snppipeline.conf"
    tryRunSnpPipelineEmptySamplesDirRaiseFatalError 1
}

# Verify the run_snp_pipeline.sh script detects empty directory of samples
testRunSnpPipelineEmptySamplesDirRaiseFatalErrorStopUnset()
{
    tempDir=$(mktemp -d -p "$SHUNIT_TMPDIR")
    copy_snppipeline_data.py configurationFile $tempDir
    echo "unset SnpPipeline_StopOnSampleError" >> "$tempDir/snppipeline.conf"
    tryRunSnpPipelineEmptySamplesDirRaiseFatalError 1
}


# Verify the run_snp_pipeline.sh script detects directory of samples with no fastq files in any subdirectories
tryRunSnpPipelineSamplesDirNoFastqRaiseFatalError()
{
    expectErrorCode=$1

    # Extract test data to temp dir
    copy_snppipeline_data.py lambdaVirusInputs $tempDir

    # Run the pipeline, specifing the locations of samples and the reference
    find $tempDir -name *.fastq -delete
    run_snp_pipeline.sh -c "$tempDir/snppipeline.conf" -o "$tempDir" -s "$tempDir/samples" "$tempDir/reference/lambda_virus.fasta" 2> "$tempDir/run_snp_pipeline.stderr.log" > "$tempDir/run_snp_pipeline.stdout.log"
    errorCode=$?

    # Verify error handling behavior
    assertEquals "run_snp_pipeline.sh returned incorrect error code when the directory of samples was empty." $expectErrorCode $errorCode
    verifyNonEmptyReadableFile "$tempDir/error.log"
    assertFileNotContains "$tempDir/error.log" "run_snp_pipeline.sh failed"
    assertFileNotContains "$tempDir/run_snp_pipeline.stderr.log" "run_snp_pipeline.sh failed"
    assertFileContains "$tempDir/error.log" "Samples directory $tempDir/samples does not contain subdirectories with fastq files"
    assertFileContains "$tempDir/run_snp_pipeline.stderr.log" "Samples directory $tempDir/samples does not contain subdirectories with fastq files"
    assertFileNotContains "$tempDir/run_snp_pipeline.stdout.log" "prepReference.sh finished"
    assertFileNotContains "$tempDir/run_snp_pipeline.stdout.log" "Use the -f option to force a rebuild"
    assertFileNotContains "$tempDir/run_snp_pipeline.stderr.log" "There were errors processing some samples"
}

# Verify the run_snp_pipeline.sh script detects directory of samples with no fastq files in any subdirectories
testRunSnpPipelineSamplesDirNoFastqRaiseFatalErrorStop()
{
    tempDir=$(mktemp -d -p "$SHUNIT_TMPDIR")
    copy_snppipeline_data.py configurationFile $tempDir
    echo "SnpPipeline_StopOnSampleError=true" >> "$tempDir/snppipeline.conf"
    tryRunSnpPipelineSamplesDirNoFastqRaiseFatalError 1
}

# Verify the run_snp_pipeline.sh script detects directory of samples with no fastq files in any subdirectories
testRunSnpPipelineSamplesDirNoFastqRaiseFatalErrorNoStop()
{
    tempDir=$(mktemp -d -p "$SHUNIT_TMPDIR")
    copy_snppipeline_data.py configurationFile $tempDir
    echo "SnpPipeline_StopOnSampleError=false" >> "$tempDir/snppipeline.conf"
    tryRunSnpPipelineSamplesDirNoFastqRaiseFatalError 1
}

# Verify the run_snp_pipeline.sh script detects directory of samples with no fastq files in any subdirectories
testRunSnpPipelineSamplesDirNoFastqRaiseFatalErrorStopUnset()
{
    tempDir=$(mktemp -d -p "$SHUNIT_TMPDIR")
    copy_snppipeline_data.py configurationFile $tempDir
    echo "unset SnpPipeline_StopOnSampleError" >> "$tempDir/snppipeline.conf"
    tryRunSnpPipelineSamplesDirNoFastqRaiseFatalError 1
}


# Verify run_snp_pipeline.sh trap handling
tryRunSnpPipelineTrapPrepReferenceTrap()
{
    expectErrorCode=$1

    # Copy the supplied test data to a work area:
    copy_snppipeline_data.py lambdaVirusInputs $tempDir

    # Deliberately corrupt the fasta file
    sed -i 's/>/@@@/g' "$tempDir/reference/lambda_virus.fasta"

    # Run the pipeline, specifing the locations of samples and the reference
    run_snp_pipeline.sh -c "$tempDir/snppipeline.conf" -o "$tempDir" -s "$tempDir/samples" "$tempDir/reference/lambda_virus.fasta" 2> "$tempDir/run_snp_pipeline.stderr.log" > "$tempDir/run_snp_pipeline.stdout.log"
    errorCode=$?

    # Verify error handling behavior
    assertEquals "run_snp_pipeline.sh did not return an error code when the input fasta was corrupt." $expectErrorCode $errorCode
    assertFileContains "$tempDir/error.log" "Error detected while running prepReference.sh."
    assertFileContains "$tempDir/error.log" "bowtie2-build"
    assertFileContains "$tempDir/run_snp_pipeline.stderr.log" "Error detected while running prepReference.sh."
    assertFileContains "$tempDir/run_snp_pipeline.stderr.log" "bowtie2-build"
    assertFileNotContains "$tempDir/run_snp_pipeline.stdout.log" "prepReference.sh finished"
    assertFileNotContains "$tempDir/run_snp_pipeline.stdout.log" "Use the -f option to force a rebuild"

    assertFileContains "$tempDir/error.log" "See also the log files in directory $tempDir/logs"
    assertFileContains "$tempDir/error.log" "Shutting down the SNP Pipeline"
    assertFileContains "$tempDir/run_snp_pipeline.stderr.log" "Shutting down the SNP Pipeline"
    assertFileNotContains "$tempDir/run_snp_pipeline.stderr.log" "There were errors processing some samples"

    verifyNonExistingFile "$tempDir/samples/sample1/reads.sam"
    verifyNonExistingFile "$tempDir/samples/sample2/reads.sam"
    verifyNonExistingFile "$tempDir/samples/sample3/reads.sam"
    verifyNonExistingFile "$tempDir/samples/sample4/reads.sam"
    verifyNonExistingFile "$tempDir/samples/sample1/reads.unsorted.bam"
    verifyNonExistingFile "$tempDir/samples/sample1/reads.sorted.bam"
    verifyNonExistingFile "$tempDir/samples/sample1/reads.all.pileup"
    verifyNonExistingFile "$tempDir/samples/sample1/var.flt.vcf"
    verifyNonExistingFile "$tempDir/snplist.txt"
    verifyNonExistingFile "$tempDir/samples/sample1/reads.snp.pileup"
    verifyNonExistingFile "$tempDir/samples/sample1/consensus.fasta"
    verifyNonExistingFile "$tempDir/samples/sample1/consensus.vcf"
    verifyNonExistingFile "$tempDir/snpma.fasta"
    verifyNonExistingFile "$tempDir/snpma.vcf"
    verifyNonExistingFile "$tempDir/referenceSNP.fasta"
}

# Verify run_snp_pipeline.sh trap handling
testRunSnpPipelineTrapPrepReferenceTrapStop()
{
    tempDir=$(mktemp -d -p "$SHUNIT_TMPDIR")
    copy_snppipeline_data.py configurationFile $tempDir
    echo "SnpPipeline_StopOnSampleError=true" >> "$tempDir/snppipeline.conf"
    tryRunSnpPipelineTrapPrepReferenceTrap 1
}

# Verify run_snp_pipeline.sh trap handling
testRunSnpPipelineTrapPrepReferenceTrapNoStop()
{
    tempDir=$(mktemp -d -p "$SHUNIT_TMPDIR")
    copy_snppipeline_data.py configurationFile $tempDir
    echo "SnpPipeline_StopOnSampleError=false" >> "$tempDir/snppipeline.conf"
    tryRunSnpPipelineTrapPrepReferenceTrap 1
}

# Verify run_snp_pipeline.sh trap handling
testRunSnpPipelineTrapPrepReferenceTrapStopUnset()
{
    tempDir=$(mktemp -d -p "$SHUNIT_TMPDIR")
    copy_snppipeline_data.py configurationFile $tempDir
    echo "unset SnpPipeline_StopOnSampleError" >> "$tempDir/snppipeline.conf"
    tryRunSnpPipelineTrapPrepReferenceTrap 1
}


# Verify run_snp_pipeline.sh trap handling
tryRunSnpPipelineTrapAlignSampleToReferenceTrap()
{
    expectErrorCode=$1

    # Copy the supplied test data to a work area:
    copy_snppipeline_data.py lambdaVirusInputs $tempDir

    # Deliberately corrupt the fastq files
    echo "Garbage" > "$tempDir/samples/sample1/sample1_1.fastq"
    echo "Garbage" > "$tempDir/samples/sample2/sample2_1.fastq"
    echo "Garbage" > "$tempDir/samples/sample3/sample3_1.fastq"
    echo "Garbage" > "$tempDir/samples/sample4/sample4_1.fastq"

    # Run the pipeline, specifing the locations of samples and the reference
    run_snp_pipeline.sh -c "$tempDir/snppipeline.conf" -o "$tempDir" -s "$tempDir/samples" "$tempDir/reference/lambda_virus.fasta" 2> "$tempDir/run_snp_pipeline.stderr.log" > "$tempDir/run_snp_pipeline.stdout.log"
    errorCode=$?

    # Verify error handling behavior
    assertEquals "run_snp_pipeline.sh did not return an error code when the input fastq files were corrupt." $expectErrorCode $errorCode
    assertFileContains "$tempDir/error.log" "Error detected while running alignSampleToReference.sh."
    assertFileContains "$tempDir/run_snp_pipeline.stderr.log" "Error detected while running alignSampleToReference.sh."
    assertFileContains "$tempDir/error.log" "bowtie2"
    assertFileContains "$tempDir/run_snp_pipeline.stderr.log" "bowtie2"
    assertFileContains "$tempDir/error.log" "alignSampleToReference.sh $tempDir/reference/lambda_virus.fasta $tempDir/samples/sample1/sample1_1.fastq $tempDir/samples/sample1/sample1_2.fastq"
    assertFileContains "$tempDir/error.log" "alignSampleToReference.sh $tempDir/reference/lambda_virus.fasta $tempDir/samples/sample2/sample2_1.fastq $tempDir/samples/sample2/sample2_2.fastq"
    assertFileContains "$tempDir/error.log" "alignSampleToReference.sh $tempDir/reference/lambda_virus.fasta $tempDir/samples/sample3/sample3_1.fastq $tempDir/samples/sample3/sample3_2.fastq"
    assertFileContains "$tempDir/error.log" "alignSampleToReference.sh $tempDir/reference/lambda_virus.fasta $tempDir/samples/sample4/sample4_1.fastq $tempDir/samples/sample4/sample4_2.fastq"
    assertFileNotContains "$tempDir/run_snp_pipeline.stdout.log" "alignSampleToReference.sh finished"
    assertFileNotContains "$tempDir/run_snp_pipeline.stdout.log" "Use the -f option to force a rebuild"
    assertFileNotContains "$tempDir/run_snp_pipeline.stdout.log" "prepSamples.sh"
    assertFileNotContains "$tempDir/run_snp_pipeline.stdout.log" "create_snp_list.py"

    assertFileContains "$tempDir/error.log" "Shutting down the SNP Pipeline"
    assertFileContains "$tempDir/run_snp_pipeline.stderr.log" "Shutting down the SNP Pipeline"
    assertFileNotContains "$tempDir/run_snp_pipeline.stderr.log" "There were errors processing some samples"

    verifyNonExistingFile "$tempDir/samples/sample1/reads.unsorted.bam"
    verifyNonExistingFile "$tempDir/samples/sample1/reads.sorted.bam"
    verifyNonExistingFile "$tempDir/samples/sample1/reads.all.pileup"
    verifyNonExistingFile "$tempDir/samples/sample1/var.flt.vcf"
    verifyNonExistingFile "$tempDir/snplist.txt"
    verifyNonExistingFile "$tempDir/samples/sample1/reads.snp.pileup"
    verifyNonExistingFile "$tempDir/samples/sample1/consensus.fasta"
    verifyNonExistingFile "$tempDir/samples/sample1/consensus.vcf"
    verifyNonExistingFile "$tempDir/snpma.fasta"
    verifyNonExistingFile "$tempDir/snpma.vcf"
    verifyNonExistingFile "$tempDir/referenceSNP.fasta"
}

# Verify run_snp_pipeline.sh trap handling
testRunSnpPipelineTrapAlignSampleToReferenceTrapStop()
{
    tempDir=$(mktemp -d -p "$SHUNIT_TMPDIR")
    copy_snppipeline_data.py configurationFile $tempDir
    echo "SnpPipeline_StopOnSampleError=true" >> "$tempDir/snppipeline.conf"
    tryRunSnpPipelineTrapAlignSampleToReferenceTrap 1
}

# Verify run_snp_pipeline.sh trap handling
testRunSnpPipelineTrapAlignSampleToReferenceTrapNoStopAllFail()
{
    tempDir=$(mktemp -d -p "$SHUNIT_TMPDIR")
    copy_snppipeline_data.py configurationFile $tempDir
    echo "SnpPipeline_StopOnSampleError=false" >> "$tempDir/snppipeline.conf"
    expectErrorCode=1

    # Copy the supplied test data to a work area:
    copy_snppipeline_data.py lambdaVirusInputs $tempDir

    # Deliberately corrupt the fastq files
    echo "Garbage" > "$tempDir/samples/sample1/sample1_1.fastq"
    echo "Garbage" > "$tempDir/samples/sample2/sample2_1.fastq"
    echo "Garbage" > "$tempDir/samples/sample3/sample3_1.fastq"
    echo "Garbage" > "$tempDir/samples/sample4/sample4_1.fastq"

    # Run the pipeline, specifing the locations of samples and the reference
    run_snp_pipeline.sh -c "$tempDir/snppipeline.conf" -o "$tempDir" -s "$tempDir/samples" "$tempDir/reference/lambda_virus.fasta" 2> "$tempDir/run_snp_pipeline.stderr.log" > "$tempDir/run_snp_pipeline.stdout.log"
    errorCode=$?

    # Verify error handling behavior
    assertEquals "run_snp_pipeline.sh did not return an error code when all the input fastq files were corrupt." $expectErrorCode $errorCode
    assertFileContains "$tempDir/error.log" "Error detected while running alignSampleToReference.sh."
    assertFileContains "$tempDir/error.log" "bowtie2"
    assertFileContains "$tempDir/run_snp_pipeline.stderr.log" "Error detected while running alignSampleToReference.sh."
    assertFileContains "$tempDir/error.log" "alignSampleToReference.sh $tempDir/reference/lambda_virus.fasta $tempDir/samples/sample1/sample1_1.fastq $tempDir/samples/sample1/sample1_2.fastq"
    assertFileContains "$tempDir/error.log" "alignSampleToReference.sh $tempDir/reference/lambda_virus.fasta $tempDir/samples/sample2/sample2_1.fastq $tempDir/samples/sample2/sample2_2.fastq"
    assertFileContains "$tempDir/error.log" "alignSampleToReference.sh $tempDir/reference/lambda_virus.fasta $tempDir/samples/sample3/sample3_1.fastq $tempDir/samples/sample3/sample3_2.fastq"
    assertFileContains "$tempDir/error.log" "alignSampleToReference.sh $tempDir/reference/lambda_virus.fasta $tempDir/samples/sample4/sample4_1.fastq $tempDir/samples/sample4/sample4_2.fastq"
    assertFileContains "$tempDir/run_snp_pipeline.stderr.log" "bowtie2"
    assertFileNotContains "$tempDir/run_snp_pipeline.stdout.log" "alignSampleToReference.sh finished"
    assertFileNotContains "$tempDir/run_snp_pipeline.stdout.log" "Use the -f option to force a rebuild"
    assertFileContains "$tempDir/run_snp_pipeline.stdout.log" "prepSamples.sh"

    assertFileContains "$tempDir/error.log" "prepSamples.sh failed"
    assertFileContains "$tempDir/error.log" "Sample SAM file $tempDir/samples/sample1/reads.sam"
    assertFileContains "$tempDir/error.log" "Sample SAM file $tempDir/samples/sample2/reads.sam"
    assertFileContains "$tempDir/error.log" "Sample SAM file $tempDir/samples/sample3/reads.sam"
    assertFileContains "$tempDir/error.log" "Sample SAM file $tempDir/samples/sample4/reads.sam"

    assertFileContains "$tempDir/error.log" "snp_filter.py failed\|create_snp_list.py failed"  # either/or
    assertFileContains "$tempDir/error.log" "VCF file $tempDir/samples/sample1/var.flt.vcf does not exist"
    assertFileContains "$tempDir/error.log" "VCF file $tempDir/samples/sample2/var.flt.vcf does not exist"
    assertFileContains "$tempDir/error.log" "VCF file $tempDir/samples/sample3/var.flt.vcf does not exist"
    assertFileContains "$tempDir/error.log" "VCF file $tempDir/samples/sample4/var.flt.vcf does not exist"
    assertFileContains "$tempDir/error.log" "Error: all 4 VCF files were missing or empty"

    assertFileContains "$tempDir/error.log" "See also the log files in directory $tempDir/logs"
    assertFileContains "$tempDir/error.log" "Shutting down the SNP Pipeline"
    assertFileContains "$tempDir/run_snp_pipeline.stderr.log" "Shutting down the SNP Pipeline"
    assertFileNotContains "$tempDir/run_snp_pipeline.stderr.log" "There were errors processing some samples"

    verifyNonExistingFile "$tempDir/samples/sample1/reads.unsorted.bam"
    verifyNonExistingFile "$tempDir/samples/sample1/reads.sorted.bam"
    verifyNonExistingFile "$tempDir/samples/sample1/reads.all.pileup"
    verifyNonExistingFile "$tempDir/samples/sample1/var.flt.vcf"
    verifyNonExistingFile "$tempDir/snplist.txt"
    verifyNonExistingFile "$tempDir/samples/sample1/reads.snp.pileup"
    verifyNonExistingFile "$tempDir/samples/sample1/consensus.fasta"
    verifyNonExistingFile "$tempDir/samples/sample1/consensus.vcf"
    verifyNonExistingFile "$tempDir/snpma.fasta"
    verifyNonExistingFile "$tempDir/snpma.vcf"
    verifyNonExistingFile "$tempDir/referenceSNP.fasta"
}

# Verify run_snp_pipeline.sh trap handling
testRunSnpPipelineTrapAlignSampleToReferenceTrapNoStopSomeFail()
{
    tempDir=$(mktemp -d -p "$SHUNIT_TMPDIR")
    copy_snppipeline_data.py configurationFile $tempDir
    echo "SnpPipeline_StopOnSampleError=false" >> "$tempDir/snppipeline.conf"
    expectErrorCode=0

    # Copy the supplied test data to a work area:
    copy_snppipeline_data.py lambdaVirusInputs $tempDir

    # Deliberately corrupt some of the fastq files
    echo "Garbage" > "$tempDir/samples/sample1/sample1_1.fastq"
    echo "Garbage" > "$tempDir/samples/sample4/sample4_1.fastq"

    # Run the pipeline, specifing the locations of samples and the reference
    run_snp_pipeline.sh -c "$tempDir/snppipeline.conf" -o "$tempDir" -s "$tempDir/samples" "$tempDir/reference/lambda_virus.fasta" 2> "$tempDir/run_snp_pipeline.stderr.log" > "$tempDir/run_snp_pipeline.stdout.log"
    errorCode=$?

    # Verify error handling behavior
    assertEquals "run_snp_pipeline.sh did not return an error code when some the input fastq files were corrupt." $expectErrorCode $errorCode
    assertFileContains "$tempDir/error.log" "Error detected while running alignSampleToReference.sh."
    assertFileContains "$tempDir/error.log" "bowtie2"
    assertFileContains "$tempDir/error.log" "alignSampleToReference.sh $tempDir/reference/lambda_virus.fasta $tempDir/samples/sample1/sample1_1.fastq $tempDir/samples/sample1/sample1_2.fastq"
    assertFileNotContains "$tempDir/error.log" "alignSampleToReference.sh $tempDir/reference/lambda_virus.fasta $tempDir/samples/sample2/sample2_1.fastq $tempDir/samples/sample2/sample2_2.fastq"
    assertFileNotContains "$tempDir/error.log" "alignSampleToReference.sh $tempDir/reference/lambda_virus.fasta $tempDir/samples/sample3/sample3_1.fastq $tempDir/samples/sample3/sample3_2.fastq"
    assertFileContains "$tempDir/error.log" "alignSampleToReference.sh $tempDir/reference/lambda_virus.fasta $tempDir/samples/sample4/sample4_1.fastq $tempDir/samples/sample4/sample4_2.fastq"
    assertFileContains "$tempDir/run_snp_pipeline.stdout.log" "alignSampleToReference.sh finished"
    assertFileNotContains "$tempDir/run_snp_pipeline.stdout.log" "Use the -f option to force a rebuild"
    assertFileContains "$tempDir/run_snp_pipeline.stdout.log" "prepSamples.sh"

    assertFileContains "$tempDir/error.log" "prepSamples.sh failed"
    assertFileContains "$tempDir/error.log" "Sample SAM file $tempDir/samples/sample1/reads.sam"
    assertFileNotContains "$tempDir/error.log" "Sample SAM file $tempDir/samples/sample2/reads.sam"
    assertFileNotContains "$tempDir/error.log" "Sample SAM file $tempDir/samples/sample3/reads.sam"
    assertFileContains "$tempDir/error.log" "Sample SAM file $tempDir/samples/sample4/reads.sam"
    assertFileContains "$tempDir/run_snp_pipeline.stdout.log" "prepSamples.sh finished"

    assertFileNotContains "$tempDir/error.log" "create_snp_list.py failed"
    assertFileContains "$tempDir/error.log" "VCF file $tempDir/samples/sample1/var.flt.vcf does not exist"
    assertFileContains "$tempDir/error.log" "VCF file $tempDir/samples/sample4/var.flt.vcf does not exist"
    assertFileContains "$tempDir/error.log" "Error: 2 VCF files were missing or empty"
    assertFileContains "$tempDir/run_snp_pipeline.stdout.log" "create_snp_list.py finished"

    assertFileNotContains "$tempDir/error.log" "See also the log files in directory $tempDir/logs"
    assertFileNotContains "$tempDir/error.log" "Shutting down the SNP Pipeline"
    assertFileNotContains "$tempDir/run_snp_pipeline.stderr.log" "Shutting down the SNP Pipeline"

    verifyNonExistingFile "$tempDir/samples/sample1/reads.unsorted.bam"
    verifyNonExistingFile "$tempDir/samples/sample4/reads.unsorted.bam"
    verifyNonEmptyReadableFile "$tempDir/snplist.txt"
    verifyNonExistingFile "$tempDir/samples/sample1/consensus.fasta"
    verifyNonEmptyReadableFile "$tempDir/samples/sample2/consensus.fasta"
    verifyNonEmptyReadableFile "$tempDir/samples/sample3/consensus.fasta"
    verifyNonExistingFile "$tempDir/samples/sample4/consensus.fasta"
    verifyNonExistingFile "$tempDir/samples/sample1/consensus.vcf"
    verifyNonEmptyReadableFile "$tempDir/samples/sample2/consensus.vcf"
    verifyNonEmptyReadableFile "$tempDir/samples/sample3/consensus.vcf"
    verifyNonExistingFile "$tempDir/samples/sample4/consensus.vcf"
    verifyNonEmptyReadableFile "$tempDir/snpma.fasta"
    verifyNonEmptyReadableFile "$tempDir/snpma.vcf"
    verifyNonEmptyReadableFile "$tempDir/referenceSNP.fasta"
    verifyNonEmptyReadableFile "$tempDir/metrics.tsv"
    verifyNonEmptyReadableFile "$tempDir/snp_distance_pairwise.tsv"
    verifyNonEmptyReadableFile "$tempDir/snp_distance_matrix.tsv"

    assertFileContains "$tempDir/snpma.fasta" "sample2"
    assertFileContains "$tempDir/snpma.fasta" "sample3"
    assertFileContains "$tempDir/snpma.vcf" "sample2"
    assertFileContains "$tempDir/snpma.vcf" "sample3"

    assertFileContains "$tempDir/run_snp_pipeline.stderr.log" "There were errors processing some samples."
    assertFileContains "$tempDir/run_snp_pipeline.stderr.log" "See the log file $tempDir/error.log for a summary of errors."
}

# Verify run_snp_pipeline.sh trap handling
testRunSnpPipelineTrapAlignSampleToReferenceTrapStopUnset()
{
    tempDir=$(mktemp -d -p "$SHUNIT_TMPDIR")
    copy_snppipeline_data.py configurationFile $tempDir
    echo "unset SnpPipeline_StopOnSampleError" >> "$tempDir/snppipeline.conf"
    tryRunSnpPipelineTrapAlignSampleToReferenceTrap 1
}


# Verify run_snp_pipeline generates correct results for the lambda data set
testRunSnpPipelineLambda()
{
    tempDir=$(mktemp -d -p "$SHUNIT_TMPDIR")

    # Copy the supplied test data to a work area:
    copy_snppipeline_data.py lambdaVirusInputs $tempDir/originalInputs

    # Simulate left-over errors from a prior run
    echo "Old errors from prior run" > "$tempDir/error.log"

    # Run the pipeline, specifing the locations of samples and the reference
    run_snp_pipeline.sh -m copy -o "$tempDir" -s "$tempDir/originalInputs/samples" "$tempDir/originalInputs/reference/lambda_virus.fasta" &> "$tempDir/run_snp_pipeline.log"

    # Verify no errors
    verifyNonExistingFile "$tempDir/error.log"
    assertFileNotContains "$tempDir/run_snp_pipeline.log" "There were errors processing some samples"

    # Verify no weird freshness skips
    assertFileNotContains "$tempDir/run_snp_pipeline.log" "Use the -f option to force a rebuild"

    # Verify correct mirroring
    assertIdenticalFiles "$tempDir/originalInputs/samples/sample1/sample1_1.fastq" "$tempDir/samples/sample1/sample1_1.fastq"
    assertIdenticalFiles "$tempDir/originalInputs/samples/sample1/sample1_2.fastq" "$tempDir/samples/sample1/sample1_2.fastq"
    assertIdenticalFiles "$tempDir/originalInputs/samples/sample2/sample2_1.fastq" "$tempDir/samples/sample2/sample2_1.fastq"
    assertIdenticalFiles "$tempDir/originalInputs/samples/sample2/sample2_2.fastq" "$tempDir/samples/sample2/sample2_2.fastq"
    assertIdenticalFiles "$tempDir/originalInputs/samples/sample3/sample3_1.fastq" "$tempDir/samples/sample3/sample3_1.fastq"
    assertIdenticalFiles "$tempDir/originalInputs/samples/sample3/sample3_2.fastq" "$tempDir/samples/sample3/sample3_2.fastq"
    assertIdenticalFiles "$tempDir/originalInputs/samples/sample4/sample4_1.fastq" "$tempDir/samples/sample4/sample4_1.fastq"
    assertIdenticalFiles "$tempDir/originalInputs/samples/sample4/sample4_2.fastq" "$tempDir/samples/sample4/sample4_2.fastq"
    assertIdenticalFiles "$tempDir/originalInputs/reference/lambda_virus.fasta"    "$tempDir/reference/lambda_virus.fasta"

    # Verify correct results
    copy_snppipeline_data.py lambdaVirusExpectedResults $tempDir/expectedResults
    assertIdenticalFiles "$tempDir/snplist.txt"                   "$tempDir/expectedResults/snplist.txt"
    assertIdenticalFiles "$tempDir/snpma.fasta"                   "$tempDir/expectedResults/snpma.fasta"
    assertIdenticalFiles "$tempDir/snpma.vcf"                     "$tempDir/expectedResults/snpma.vcf" --ignore-matching-lines=##fileDate --ignore-matching-lines=##source --ignore-matching-lines=##bcftools
    assertIdenticalFiles "$tempDir/referenceSNP.fasta"            "$tempDir/expectedResults/referenceSNP.fasta"
    assertIdenticalFiles "$tempDir/metrics.tsv"                   "$tempDir/expectedResults/metrics.tsv"
    assertIdenticalFiles "$tempDir/snp_distance_pairwise.tsv"     "$tempDir/expectedResults/snp_distance_pairwise.tsv"
    assertIdenticalFiles "$tempDir/snp_distance_matrix.tsv"       "$tempDir/expectedResults/snp_distance_matrix.tsv"
<<<<<<< HEAD

    assertIdenticalFiles "$tempDir/samples/sample1/reads.sam"     "$tempDir/expectedResults/samples/sample1/reads.sam" --ignore-matching-lines=bowtie
    assertIdenticalFiles "$tempDir/samples/sample2/reads.sam"     "$tempDir/expectedResults/samples/sample2/reads.sam" --ignore-matching-lines=bowtie
    assertIdenticalFiles "$tempDir/samples/sample3/reads.sam"     "$tempDir/expectedResults/samples/sample3/reads.sam" --ignore-matching-lines=bowtie
    assertIdenticalFiles "$tempDir/samples/sample4/reads.sam"     "$tempDir/expectedResults/samples/sample4/reads.sam" --ignore-matching-lines=bowtie

    assertIdenticalFiles "$tempDir/samples/sample1/var.flt.vcf"   "$tempDir/expectedResults/samples/sample1/var.flt.vcf"
    assertIdenticalFiles "$tempDir/samples/sample2/var.flt.vcf"   "$tempDir/expectedResults/samples/sample2/var.flt.vcf"
    assertIdenticalFiles "$tempDir/samples/sample3/var.flt.vcf"   "$tempDir/expectedResults/samples/sample3/var.flt.vcf"
    assertIdenticalFiles "$tempDir/samples/sample4/var.flt.vcf"   "$tempDir/expectedResults/samples/sample4/var.flt.vcf"

    assertIdenticalFiles "$tempDir/samples/sample1/consensus.fasta" "$tempDir/expectedResults/samples/sample1/consensus.fasta"
    assertIdenticalFiles "$tempDir/samples/sample2/consensus.fasta" "$tempDir/expectedResults/samples/sample2/consensus.fasta"
    assertIdenticalFiles "$tempDir/samples/sample3/consensus.fasta" "$tempDir/expectedResults/samples/sample3/consensus.fasta"
    assertIdenticalFiles "$tempDir/samples/sample4/consensus.fasta" "$tempDir/expectedResults/samples/sample4/consensus.fasta"

    assertIdenticalFiles "$tempDir/samples/sample1/reads.all.pileup" "$tempDir/expectedResults/samples/sample1/reads.all.pileup"
    assertIdenticalFiles "$tempDir/samples/sample2/reads.all.pileup" "$tempDir/expectedResults/samples/sample2/reads.all.pileup"
    assertIdenticalFiles "$tempDir/samples/sample3/reads.all.pileup" "$tempDir/expectedResults/samples/sample3/reads.all.pileup"
    assertIdenticalFiles "$tempDir/samples/sample4/reads.all.pileup" "$tempDir/expectedResults/samples/sample4/reads.all.pileup"

=======
>>>>>>> a87d0dda
    assertIdenticalFiles "$tempDir/samples/sample1/consensus.vcf" "$tempDir/expectedResults/samples/sample1/consensus.vcf" --ignore-matching-lines=##fileDate --ignore-matching-lines=##source
    assertIdenticalFiles "$tempDir/samples/sample2/consensus.vcf" "$tempDir/expectedResults/samples/sample2/consensus.vcf" --ignore-matching-lines=##fileDate --ignore-matching-lines=##source
    assertIdenticalFiles "$tempDir/samples/sample3/consensus.vcf" "$tempDir/expectedResults/samples/sample3/consensus.vcf" --ignore-matching-lines=##fileDate --ignore-matching-lines=##source
    assertIdenticalFiles "$tempDir/samples/sample4/consensus.vcf" "$tempDir/expectedResults/samples/sample4/consensus.vcf" --ignore-matching-lines=##fileDate --ignore-matching-lines=##source

    # Verify log files
    logDir=$(echo $(ls -d $tempDir/logs*))
    verifyNonEmptyReadableFile "$logDir/snppipeline.conf"
    verifyNonEmptyReadableFile "$logDir/prepReference.log"
    verifyNonEmptyReadableFile "$logDir/alignSamples.log-1"
    verifyNonEmptyReadableFile "$logDir/alignSamples.log-2"
    verifyNonEmptyReadableFile "$logDir/alignSamples.log-4"
    verifyNonEmptyReadableFile "$logDir/alignSamples.log-3"
    verifyNonEmptyReadableFile "$logDir/prepSamples.log-1"
    verifyNonEmptyReadableFile "$logDir/prepSamples.log-2"
    verifyNonEmptyReadableFile "$logDir/prepSamples.log-4"
    verifyNonEmptyReadableFile "$logDir/prepSamples.log-3"
    verifyNonEmptyReadableFile "$logDir/snpList.log"
    verifyNonEmptyReadableFile "$logDir/callConsensus.log-1"
    verifyNonEmptyReadableFile "$logDir/callConsensus.log-2"
    verifyNonEmptyReadableFile "$logDir/callConsensus.log-4"
    verifyNonEmptyReadableFile "$logDir/callConsensus.log-3"
    verifyNonEmptyReadableFile "$logDir/snpMatrix.log"
    verifyNonEmptyReadableFile "$logDir/snpReference.log"
    verifyNonEmptyReadableFile "$logDir/mergeVcf.log"
    verifyNonEmptyReadableFile "$logDir/collectSampleMetrics.log-1"
    verifyNonEmptyReadableFile "$logDir/collectSampleMetrics.log-2"
    verifyNonEmptyReadableFile "$logDir/collectSampleMetrics.log-4"
    verifyNonEmptyReadableFile "$logDir/collectSampleMetrics.log-3"
    verifyNonEmptyReadableFile "$logDir/combineSampleMetrics.log"
    verifyNonEmptyReadableFile "$logDir/calcSnpDistances.log"
}


# Verify run_snp_pipeline generates correct results for the lambda data set
testRunSnpPipelineLambdaUnpaired()
{
    tempDir=$(mktemp -d -p "$SHUNIT_TMPDIR")

    # Copy the supplied test data to a work area:
    copy_snppipeline_data.py lambdaVirusInputs $tempDir/originalInputs

    # Delete the 2nd half of all the paired fastq files
    rm "$tempDir"/originalInputs/samples/sample*/sample*_2.fastq

    # Simulate left-over errors from a prior run
    echo "Old errors from prior run" > "$tempDir/error.log"

    # Run the pipeline, specifing the locations of samples and the reference
    run_snp_pipeline.sh -m copy -o "$tempDir" -s "$tempDir/originalInputs/samples" "$tempDir/originalInputs/reference/lambda_virus.fasta" &> "$tempDir/run_snp_pipeline.log"

    # Verify no errors
    verifyNonExistingFile "$tempDir/error.log"
    assertFileNotContains "$tempDir/run_snp_pipeline.log" "There were errors processing some samples"

    # Verify no weird freshness skips
    assertFileNotContains "$tempDir/run_snp_pipeline.log" "Use the -f option to force a rebuild"

    # Verify correct mirroring
    assertIdenticalFiles "$tempDir/originalInputs/samples/sample1/sample1_1.fastq" "$tempDir/samples/sample1/sample1_1.fastq"
    assertIdenticalFiles "$tempDir/originalInputs/samples/sample2/sample2_1.fastq" "$tempDir/samples/sample2/sample2_1.fastq"
    assertIdenticalFiles "$tempDir/originalInputs/samples/sample3/sample3_1.fastq" "$tempDir/samples/sample3/sample3_1.fastq"
    assertIdenticalFiles "$tempDir/originalInputs/samples/sample4/sample4_1.fastq" "$tempDir/samples/sample4/sample4_1.fastq"
    assertIdenticalFiles "$tempDir/originalInputs/reference/lambda_virus.fasta"    "$tempDir/reference/lambda_virus.fasta"

    # Verify output results exist
    copy_snppipeline_data.py lambdaVirusExpectedResults $tempDir/expectedResults
    verifyNonEmptyReadableFile "$tempDir/snplist.txt"
    verifyNonEmptyReadableFile "$tempDir/snpma.fasta"
    verifyNonEmptyReadableFile "$tempDir/snpma.vcf"
    verifyNonEmptyReadableFile "$tempDir/referenceSNP.fasta"

    # Verify log files
    logDir=$(echo $(ls -d $tempDir/logs*))
    verifyNonEmptyReadableFile "$logDir/snppipeline.conf"
    assertFileContains "$logDir/prepReference.log" "prepReference.sh finished"
    assertFileContains "$logDir/alignSamples.log-1" "alignSampleToReference.sh finished"
    assertFileContains "$logDir/alignSamples.log-2" "alignSampleToReference.sh finished"
    assertFileContains "$logDir/alignSamples.log-3" "alignSampleToReference.sh finished"
    assertFileContains "$logDir/alignSamples.log-4" "alignSampleToReference.sh finished"
    assertFileContains "$logDir/prepSamples.log-1" "prepSamples.sh finished"
    assertFileContains "$logDir/prepSamples.log-2" "prepSamples.sh finished"
    assertFileContains "$logDir/prepSamples.log-3" "prepSamples.sh finished"
    assertFileContains "$logDir/prepSamples.log-4" "prepSamples.sh finished"
    assertFileContains "$logDir/snpList.log" "create_snp_list.py finished"
    assertFileContains "$logDir/callConsensus.log-1" "call_consensus.py finished"
    assertFileContains "$logDir/callConsensus.log-2" "call_consensus.py finished"
    assertFileContains "$logDir/callConsensus.log-3" "call_consensus.py finished"
    assertFileContains "$logDir/callConsensus.log-4" "call_consensus.py finished"
    assertFileContains "$logDir/mergeVcf.log" "mergeVcf.sh finished"
    assertFileContains "$logDir/snpMatrix.log" "create_snp_matrix.py finished"
    assertFileContains "$logDir/snpReference.log" "create_snp_reference_seq.py finished"
    assertFileContains "$logDir/collectSampleMetrics.log-1" "collectSampleMetrics.sh finished"
    assertFileContains "$logDir/collectSampleMetrics.log-2" "collectSampleMetrics.sh finished"
    assertFileContains "$logDir/collectSampleMetrics.log-4" "collectSampleMetrics.sh finished"
    assertFileContains "$logDir/collectSampleMetrics.log-3" "collectSampleMetrics.sh finished"
    assertFileContains "$logDir/combineSampleMetrics.log" "combineSampleMetrics.sh finished"
    assertFileContains "$logDir/calcSnpDistances.log" "calculate_snp_distances.py finished"
}


# Verify run_snp_pipeline runs to completion with a single sample
testRunSnpPipelineLambdaSingleSample()
{
    tempDir=$(mktemp -d -p "$SHUNIT_TMPDIR")

    # Copy the supplied test data to a work area:
    copy_snppipeline_data.py lambdaVirusInputs $tempDir/originalInputs

    # Delete all but one sample
    rm -rf "$tempDir"/originalInputs/samples/sample2
    rm -rf "$tempDir"/originalInputs/samples/sample3
    rm -rf "$tempDir"/originalInputs/samples/sample4

    # Simulate left-over errors from a prior run
    echo "Old errors from prior run" > "$tempDir/error.log"

    # Run the pipeline, specifing the locations of samples and the reference
    run_snp_pipeline.sh -m copy -o "$tempDir" -s "$tempDir/originalInputs/samples" "$tempDir/originalInputs/reference/lambda_virus.fasta" &> "$tempDir/run_snp_pipeline.log"

    # Verify no errors
    verifyNonExistingFile "$tempDir/error.log"
    assertFileNotContains "$tempDir/run_snp_pipeline.log" "There were errors processing some samples"

    # Verify no weird freshness skips
    assertFileNotContains "$tempDir/run_snp_pipeline.log" "Use the -f option to force a rebuild"

    # Verify correct mirroring
    assertIdenticalFiles "$tempDir/originalInputs/samples/sample1/sample1_1.fastq" "$tempDir/samples/sample1/sample1_1.fastq"
    assertIdenticalFiles "$tempDir/originalInputs/reference/lambda_virus.fasta"    "$tempDir/reference/lambda_virus.fasta"

    # Verify output results exist
    copy_snppipeline_data.py lambdaVirusExpectedResults $tempDir/expectedResults
    verifyNonEmptyReadableFile "$tempDir/snplist.txt"
    verifyNonEmptyReadableFile "$tempDir/snpma.fasta"
    verifyNonEmptyReadableFile "$tempDir/snpma.vcf"
    verifyNonEmptyReadableFile "$tempDir/referenceSNP.fasta"
    assertFileContains "$tempDir/snp_distance_pairwise.tsv" "^sample1.*sample1.*0$"
    assertFileContains "$tempDir/snp_distance_matrix.tsv" "^sample1.*0$"

    # Verify log files
    logDir=$(echo $(ls -d $tempDir/logs*))
    verifyNonEmptyReadableFile "$logDir/snppipeline.conf"
    assertFileContains "$logDir/prepReference.log" "prepReference.sh finished"
    assertFileContains "$logDir/alignSamples.log-1" "alignSampleToReference.sh finished"
    assertFileContains "$logDir/prepSamples.log-1" "prepSamples.sh finished"
    assertFileContains "$logDir/snpList.log" "create_snp_list.py finished"
    assertFileContains "$logDir/callConsensus.log-1" "call_consensus.py finished"
    assertFileContains "$logDir/mergeVcf.log" "mergeVcf.sh finished"
    assertFileContains "$logDir/snpMatrix.log" "create_snp_matrix.py finished"
    assertFileContains "$logDir/snpReference.log" "create_snp_reference_seq.py finished"
    assertFileContains "$logDir/collectSampleMetrics.log-1" "collectSampleMetrics.sh finished"
    assertFileContains "$logDir/combineSampleMetrics.log" "combineSampleMetrics.sh finished"
    assertFileContains "$logDir/calcSnpDistances.log" "calculate_snp_distances.py finished"

    # Verify correct results
    copy_snppipeline_data.py lambdaVirusExpectedResults $tempDir/expectedResults
    assertIdenticalFiles "$tempDir/snpma.vcf"                     "$tempDir/samples/sample1/consensus.vcf"  # Just copy the sample VCF to the snpma.vcf
}


# Verify run_snp_pipeline runs to completion with no snps and works properly when re-run
testRunSnpPipelineZeroSnps()
{
    tempDir=$(mktemp -d -p "$SHUNIT_TMPDIR")

    # Copy the supplied test data to a work area:
    copy_snppipeline_data.py lambdaVirusInputs $tempDir

    # Run the pipeline, specifing the locations of samples and the reference
    run_snp_pipeline.sh -o "$tempDir" -s "$tempDir/samples" "$tempDir/reference/lambda_virus.fasta" &> "$tempDir/run_snp_pipeline.log"

    # Verify no errors
    verifyNonExistingFile "$tempDir/error.log"
    assertFileNotContains "$tempDir/run_snp_pipeline.log" "There were errors processing some samples"

    # Verify no weird freshness skips
    assertFileNotContains "$tempDir/run_snp_pipeline.log" "Use the -f option to force a rebuild"

    # Clear old logs
    rm -rf $tempDir/logs*

    # Create an empty snp list and re-run the pipeline
    touch -d '-10 day' $tempDir/reference/*.fasta
    touch -d  '-9 day' $tempDir/reference/*.bt2
    touch -d  '-8 day' $tempDir/samples/*/*.fastq
    touch -d  '-7 day' $tempDir/samples/*/reads.sam
    touch -d  '-6 day' $tempDir/samples/*/reads.unsorted.bam
    touch -d  '-5 day' $tempDir/samples/*/reads.sorted.bam
    touch -d  '-4 day' $tempDir/samples/*/reads.all.pileup
    sed -i '/PASS/d' $tempDir/samples/*/var.flt.vcf
    run_snp_pipeline.sh -o "$tempDir" -s "$tempDir/samples" "$tempDir/reference/lambda_virus.fasta" &> "$tempDir/run_snp_pipeline.log"

    # Verify output results
    verifyEmptyFile "$tempDir/snplist.txt"
    verifyNonExistingFile "$tempDir/error.log"
    assertFileNotContains "$tempDir/run_snp_pipeline.log" "There were errors processing some samples"

    # Verify output results exist, and no snps were found
    verifyNonEmptyReadableFile "$tempDir/snpma.fasta"
    verifyNonEmptyReadableFile "$tempDir/snpma.vcf"
    verifyNonEmptyReadableFile "$tempDir/referenceSNP.fasta"
    lineCount=$(grep -v ">" "$tempDir/snpma.fasta" | wc -l)
    assertEquals "$tempDir/snpma.fasta should not contain any strings of bases." 0 $lineCount
    lineCount=$(grep -v ">" "$tempDir/referenceSNP.fasta" | wc -l)
    assertEquals "$tempDir/referenceSNP.fasta should not contain any strings of bases." 0 $lineCount

    # Verify log files
    logDir=$(echo $(ls -d $tempDir/logs*))
    verifyNonEmptyReadableFile "$logDir/snppipeline.conf"
    assertFileContains "$logDir/prepReference.log" "prepReference.sh finished"
    assertFileContains "$logDir/alignSamples.log-1" "alignSampleToReference.sh finished"
    assertFileContains "$logDir/prepSamples.log-1" "prepSamples.sh finished"
    assertFileContains "$logDir/snpList.log" "create_snp_list.py finished"
    assertFileContains "$logDir/callConsensus.log-1" "call_consensus.py finished"
    assertFileContains "$logDir/mergeVcf.log" "mergeVcf.sh finished"
    assertFileContains "$logDir/snpMatrix.log" "create_snp_matrix.py finished"
    assertFileContains "$logDir/snpReference.log" "create_snp_reference_seq.py finished"
    assertFileContains "$logDir/collectSampleMetrics.log-1" "collectSampleMetrics.sh finished"
    assertFileContains "$logDir/combineSampleMetrics.log" "combineSampleMetrics.sh finished"
    assertFileContains "$logDir/calcSnpDistances.log" "calculate_snp_distances.py finished"
}


# Verify run_snp_pipeline rebuilds the snplist when at least one var.flt.vcf is missing and
# at least one var.flt.vcf is newer
testRunSnpPipelineRerunMissingVCF()
{
    tempDir=$(mktemp -d -p "$SHUNIT_TMPDIR")

    # Copy the supplied test data to a work area:
    copy_snppipeline_data.py lambdaVirusInputs $tempDir

    # Run the pipeline, specifing the locations of samples and the reference
    run_snp_pipeline.sh -o "$tempDir" -s "$tempDir/samples" "$tempDir/reference/lambda_virus.fasta" &> "$tempDir/run_snp_pipeline.log"

    # Verify no errors
    verifyNonExistingFile "$tempDir/error.log"
    assertFileNotContains "$tempDir/run_snp_pipeline.log" "There were errors processing some samples"

    # Verify no weird freshness skips
    assertFileNotContains "$tempDir/run_snp_pipeline.log" "Use the -f option to force a rebuild"

    # Clear old logs
    rm -rf $tempDir/logs*

    # Delete a VCF and re-run the pipeline
    touch -d '-10 day' $tempDir/reference/*.fasta
    touch -d  '-9 day' $tempDir/reference/*.bt2
    touch -d  '-8 day' $tempDir/samples/*/*.fastq
    touch -d  '-7 day' $tempDir/samples/*/reads.sam
    touch -d  '-6 day' $tempDir/samples/*/reads.unsorted.bam
    touch -d  '-5 day' $tempDir/samples/*/reads.sorted.bam
    touch -d  '-4 day' $tempDir/samples/*/reads.all.pileup
    touch $tempDir/samples/*/var.flt.vcf
    rm -rf "$tempDir/samples/sample1"
    sleep 1

    copy_snppipeline_data.py configurationFile $tempDir
    echo "SnpPipeline_StopOnSampleError=false" >> "$tempDir/snppipeline.conf"

    run_snp_pipeline.sh -c "$tempDir/snppipeline.conf" -o "$tempDir" -S "$tempDir/sampleDirectories.txt" "$tempDir/reference/lambda_virus.fasta" &> "$tempDir/run_snp_pipeline.log"

    # Verify output results
    verifyNonEmptyReadableFile "$tempDir/snplist.txt"
    assertNewerFile "$tempDir/snplist.txt" "$tempDir/samples/sample2/var.flt.vcf"
    assertFileNotContains "$tempDir/snplist.txt" "sample1"

    # Verify output results exist, and no snps were found
    verifyNonEmptyReadableFile "$tempDir/snpma.fasta"
    verifyNonEmptyReadableFile "$tempDir/snpma.vcf"
    verifyNonEmptyReadableFile "$tempDir/referenceSNP.fasta"

    # Verify log files
    logDir=$(echo $(ls -d $tempDir/logs*))
    verifyNonEmptyReadableFile "$logDir/snppipeline.conf"
    assertFileContains "$logDir/prepSamples.log-2" "prepSamples.sh finished"
    assertFileContains "$logDir/snpList.log" "create_snp_list.py finished"
    assertFileContains "$logDir/callConsensus.log-2" "call_consensus.py finished"
    assertFileContains "$logDir/mergeVcf.log" "mergeVcf.sh finished"
    assertFileContains "$logDir/snpMatrix.log" "create_snp_matrix.py finished"
    assertFileContains "$logDir/snpReference.log" "create_snp_reference_seq.py finished"
    assertFileContains "$logDir/collectSampleMetrics.log-2" "collectSampleMetrics.sh finished"
    assertFileContains "$logDir/combineSampleMetrics.log" "combineSampleMetrics.sh finished"
    assertFileContains "$logDir/calcSnpDistances.log" "calculate_snp_distances.py finished"
}


# Verify processing steps are skipped when output files are already fresh.
testAlreadyFreshOutputs()
{
    tempDir=$(mktemp -d -p "$SHUNIT_TMPDIR")

    # Copy the supplied test data to a work area:
    copy_snppipeline_data.py lambdaVirusInputs $tempDir/originalInputs

    # Run the pipeline, specifing the locations of samples and the reference
    run_snp_pipeline.sh -m copy -o "$tempDir" -s "$tempDir/originalInputs/samples" "$tempDir/originalInputs/reference/lambda_virus.fasta" &> /dev/null

    # Verify no errors
    verifyNonExistingFile "$tempDir/error.log"

    # Force timestamps to change so outputs are newer than inputs.
    # The files are small, quickly processed, and timestamps might not differ when we expect they will differ.
    touch -d '-10 day' $tempDir/reference/*.fasta
    touch -d  '-9 day' $tempDir/reference/*.bt2
    touch -d  '-8 day' $tempDir/samples/*/*.fastq
    touch -d  '-7 day' $tempDir/samples/*/reads.sam
    touch -d  '-6 day' $tempDir/samples/*/reads.unsorted.bam
    touch -d  '-5 day' $tempDir/samples/*/reads.sorted.bam
    touch -d  '-4 day' $tempDir/samples/*/reads.all.pileup
    touch -d  '-3 day' $tempDir/samples/*/var.flt.vcf
    touch -d  '-2 day' $tempDir/snplist.txt
    touch -d  '-1 day' $tempDir/samples/*/consensus.vcf

    # Test special collectSampleMetrics result persistence
    assertFileContains "$tempDir/samples/sample1/metrics" "numberReads=20000"
    assertFileContains "$tempDir/samples/sample1/metrics" "percentReadsMapped=94.54"
    assertFileContains "$tempDir/samples/sample1/metrics" "avePileupDepth=22.89"
    assertFileContains "$tempDir/samples/sample1/metrics" "aveInsertSize=286.84"
    echo numberReads=AAAAA > "$tempDir/samples/sample1/metrics"
    echo percentReadsMapped=BBBBB >> "$tempDir/samples/sample1/metrics"
    echo avePileupDepth=CCCCC >> "$tempDir/samples/sample1/metrics"
    echo aveInsertSize=DDDDD >> "$tempDir/samples/sample1/metrics"

    # Remove unwanted log files
    rm -rf $tempDir/logs*

    # Re-run the pipeline
    run_snp_pipeline.sh -o "$tempDir" -s "$tempDir/samples" "$tempDir/reference/lambda_virus.fasta" &> /dev/null

    # Verify log files
    logDir=$(echo $(ls -d $tempDir/logs*))
    verifyNonEmptyReadableFile "$logDir/prepReference.log"
    verifyNonEmptyReadableFile "$logDir/alignSamples.log-1"
    verifyNonEmptyReadableFile "$logDir/alignSamples.log-2"
    verifyNonEmptyReadableFile "$logDir/alignSamples.log-4"
    verifyNonEmptyReadableFile "$logDir/alignSamples.log-3"
    verifyNonEmptyReadableFile "$logDir/prepSamples.log-1"
    verifyNonEmptyReadableFile "$logDir/prepSamples.log-2"
    verifyNonEmptyReadableFile "$logDir/prepSamples.log-4"
    verifyNonEmptyReadableFile "$logDir/prepSamples.log-3"
    verifyNonEmptyReadableFile "$logDir/snpList.log"
    verifyNonEmptyReadableFile "$logDir/callConsensus.log-1"
    verifyNonEmptyReadableFile "$logDir/callConsensus.log-2"
    verifyNonEmptyReadableFile "$logDir/callConsensus.log-4"
    verifyNonEmptyReadableFile "$logDir/callConsensus.log-3"
    verifyNonEmptyReadableFile "$logDir/snpMatrix.log"
    verifyNonEmptyReadableFile "$logDir/snpReference.log"
    verifyNonEmptyReadableFile "$logDir/mergeVcf.log"
    verifyNonEmptyReadableFile "$logDir/collectSampleMetrics.log-1"
    verifyNonEmptyReadableFile "$logDir/collectSampleMetrics.log-2"
    verifyNonEmptyReadableFile "$logDir/collectSampleMetrics.log-4"
    verifyNonEmptyReadableFile "$logDir/collectSampleMetrics.log-3"

    assertFileContains "$logDir/prepReference.log" "lambda_virus.rev.1.bt2 is already freshly built.  Use the -f option to force a rebuild."
    assertFileContains "$logDir/prepReference.log" "lambda_virus.fasta.fai is already freshly built.  Use the -f option to force a rebuild."

    assertFileContains "$logDir/alignSamples.log-1" "sample1 has already been aligned to lambda_virus.  Use the -f option to force a rebuild."
    assertFileContains "$logDir/alignSamples.log-2" "sample2 has already been aligned to lambda_virus.  Use the -f option to force a rebuild."
    assertFileContains "$logDir/alignSamples.log-3" "sample4 has already been aligned to lambda_virus.  Use the -f option to force a rebuild."
    assertFileContains "$logDir/alignSamples.log-4" "sample3 has already been aligned to lambda_virus.  Use the -f option to force a rebuild."

    assertFileContains "$logDir/prepSamples.log-1" "Unsorted bam file is already freshly created for sample1.  Use the -f option to force a rebuild."
    assertFileContains "$logDir/prepSamples.log-2" "Unsorted bam file is already freshly created for sample2.  Use the -f option to force a rebuild."
    assertFileContains "$logDir/prepSamples.log-3" "Unsorted bam file is already freshly created for sample4.  Use the -f option to force a rebuild."
    assertFileContains "$logDir/prepSamples.log-4" "Unsorted bam file is already freshly created for sample3.  Use the -f option to force a rebuild."
    assertFileContains "$logDir/prepSamples.log-1" "Sorted bam file is already freshly created for sample1.  Use the -f option to force a rebuild."
    assertFileContains "$logDir/prepSamples.log-2" "Sorted bam file is already freshly created for sample2.  Use the -f option to force a rebuild."
    assertFileContains "$logDir/prepSamples.log-3" "Sorted bam file is already freshly created for sample4.  Use the -f option to force a rebuild."
    assertFileContains "$logDir/prepSamples.log-4" "Sorted bam file is already freshly created for sample3.  Use the -f option to force a rebuild."
    assertFileContains "$logDir/prepSamples.log-1" "Pileup file is already freshly created for sample1.  Use the -f option to force a rebuild."
    assertFileContains "$logDir/prepSamples.log-2" "Pileup file is already freshly created for sample2.  Use the -f option to force a rebuild."
    assertFileContains "$logDir/prepSamples.log-3" "Pileup file is already freshly created for sample4.  Use the -f option to force a rebuild."
    assertFileContains "$logDir/prepSamples.log-4" "Pileup file is already freshly created for sample3.  Use the -f option to force a rebuild."
    assertFileContains "$logDir/prepSamples.log-1" "Vcf file is already freshly created for sample1.  Use the -f option to force a rebuild."
    assertFileContains "$logDir/prepSamples.log-2" "Vcf file is already freshly created for sample2.  Use the -f option to force a rebuild."
    assertFileContains "$logDir/prepSamples.log-3" "Vcf file is already freshly created for sample4.  Use the -f option to force a rebuild."
    assertFileContains "$logDir/prepSamples.log-4" "Vcf file is already freshly created for sample3.  Use the -f option to force a rebuild."

    assertFileContains "$logDir/snpList.log" "snplist.txt has already been freshly built.  Use the -f option to force a rebuild."

    assertFileContains "$logDir/callConsensus.log-1" "sample1/consensus.fasta has already been freshly built.  Use the -f option to force a rebuild."
    assertFileContains "$logDir/callConsensus.log-2" "sample2/consensus.fasta has already been freshly built.  Use the -f option to force a rebuild."
    assertFileContains "$logDir/callConsensus.log-3" "sample4/consensus.fasta has already been freshly built.  Use the -f option to force a rebuild."
    assertFileContains "$logDir/callConsensus.log-4" "sample3/consensus.fasta has already been freshly built.  Use the -f option to force a rebuild."

    assertFileContains "$logDir/snpMatrix.log" "/snpma.fasta has already been freshly built.  Use the -f option to force a rebuild."

    assertFileContains "$logDir/snpReference.log" "referenceSNP.fasta has already been freshly built.  Use the -f option to force a rebuild."

    assertFileContains "$logDir/mergeVcf.log" "Multi-VCF file is already freshly created.  Use the -f option to force a rebuild."

    assertFileNotContains "$logDir/collectSampleMetrics.log-1" "already freshly created"
    assertFileNotContains "$logDir/collectSampleMetrics.log-2" "already freshly created"
    assertFileNotContains "$logDir/collectSampleMetrics.log-3" "already freshly created"
    assertFileNotContains "$logDir/collectSampleMetrics.log-4" "already freshly created"

    assertFileContains "$logDir/calcSnpDistances.log" "have already been freshly built.  Use the -f option to force a rebuild"

    # Special collectSampleMetrics re-use last metrics
    assertFileNotContains "$tempDir/samples/sample1/metrics" "numberReads=20000"
    assertFileNotContains "$tempDir/samples/sample1/metrics" "percentReadsMapped=94.54"
    assertFileNotContains "$tempDir/samples/sample1/metrics" "avePileupDepth=22.89"
    assertFileNotContains "$tempDir/samples/sample1/metrics" "aveInsertSize=286.84"
    assertFileContains "$tempDir/samples/sample1/metrics" "numberReads=AAAAA"
    assertFileContains "$tempDir/samples/sample1/metrics" "percentReadsMapped=BBBBB"
    assertFileContains "$tempDir/samples/sample1/metrics" "avePileupDepth=CCCCC"
    assertFileContains "$tempDir/samples/sample1/metrics" "aveInsertSize=DDDDD"
    assertFileContains "$tempDir/metrics.tsv" "sample1.*AAAAA.*BBBBB.*DDDDD.*CCCCC"
}


# Verify underscores in metrics.tsv column headers can be controlled with configuration file
testRunSnpPipelineMetricsColumnHeadingsUnderscores()
{
    tempDir=$(mktemp -d -p "$SHUNIT_TMPDIR")

    # Copy the supplied test data to a work area:
    copy_snppipeline_data.py lambdaVirusInputs $tempDir/originalInputs

    # Run the pipeline, specifing the locations of samples and the reference
    run_snp_pipeline.sh -m copy -o "$tempDir" -s "$tempDir/originalInputs/samples" "$tempDir/originalInputs/reference/lambda_virus.fasta" &> "$tempDir/run_snp_pipeline.log"

    # Verify no errors
    verifyNonExistingFile "$tempDir/error.log"

    # Verify no weird freshness skips
    assertFileNotContains "$tempDir/run_snp_pipeline.log" "Use the -f option to force a rebuild"

    # Verify output metrics
    copy_snppipeline_data.py lambdaVirusExpectedResults $tempDir/expectedResults
    assertIdenticalFiles "$tempDir/metrics.tsv" "$tempDir/expectedResults/metrics.tsv"
    head -n 1 "$tempDir/metrics.tsv" | grep "_" > /dev/null
    assertTrue "No underscores were found in the metrics column headings"  $?

    # Delete the metrics file and re-run with the option to use spaces
    rm "$tempDir/metrics.tsv"
    copy_snppipeline_data.py configurationFile $tempDir
    echo 'CombineSampleMetrics_ExtraParams="-s"' >> "$tempDir/snppipeline.conf"
    run_snp_pipeline.sh -c "$tempDir/snppipeline.conf" -o "$tempDir" -s "$tempDir/samples" "$tempDir/reference/lambda_virus.fasta" &> "$tempDir/run_snp_pipeline.log"

    # Verify no errors
    verifyNonExistingFile "$tempDir/error.log"

    # Verify output metrics have no underscores
    head -n 1 "$tempDir/metrics.tsv" | grep "_" > /dev/null
    assertFalse "Underscores should not be found in the metrics column headings when using -s combineSampleMetrics option"  $?
}


# Verify samples with excessive snps are excluded from the snplist, snp matrix, and snpma.vcf.
testRunSnpPipelineExcessiveSnps()
{
    tempDir=$(mktemp -d -p "$SHUNIT_TMPDIR")

    # Copy the supplied test data to a work area:
    copy_snppipeline_data.py lambdaVirusInputs $tempDir

    # Create a config file with a low enough maxsnps setting to block a sample
    copy_snppipeline_data.py configurationFile $tempDir
    sed -i s:SnpPipeline_MaxSnps=-1:SnpPipeline_MaxSnps=45: "$tempDir/snppipeline.conf"

    # Run the pipeline, specifing the locations of samples and the reference
    run_snp_pipeline.sh -c "$tempDir/snppipeline.conf" -o "$tempDir" -s "$tempDir/samples" "$tempDir/reference/lambda_virus.fasta" &> "$tempDir/run_snp_pipeline.log"

    # Verify no errors
    verifyNonExistingFile "$tempDir/error.log"

    # Verify no weird freshness skips
    assertFileNotContains "$tempDir/run_snp_pipeline.log" "Use the -f option to force a rebuild"

	# Verify each pipeline stage runs to completion
    logDir=$(echo $(ls -d $tempDir/logs*))
    assertFileContains "$logDir/prepReference.log" "prepReference.sh finished"
    assertFileContains "$logDir/alignSamples.log-1" "alignSampleToReference.sh finished"
    assertFileContains "$logDir/prepSamples.log-1" "prepSamples.sh finished"
    assertFileContains "$logDir/snpList.log" "create_snp_list.py finished"
    assertFileContains "$logDir/callConsensus.log-1" "call_consensus.py finished"
    assertFileContains "$logDir/mergeVcf.log" "mergeVcf.sh finished"
    assertFileContains "$logDir/snpMatrix.log" "create_snp_matrix.py finished"
    assertFileContains "$logDir/snpReference.log" "create_snp_reference_seq.py finished"
    assertFileContains "$logDir/collectSampleMetrics.log-1" "collectSampleMetrics.sh finished"
    assertFileContains "$logDir/combineSampleMetrics.log" "combineSampleMetrics.sh finished"
    assertFileContains "$logDir/calcSnpDistances.log" "calculate_snp_distances.py finished"

    # Verify output
    assertFileContains "$tempDir/samples/sample1/metrics" "excludedSample=Excluded$"
    assertFileContains "$tempDir/samples/sample2/metrics" "excludedSample=$"
    assertFileContains "$tempDir/samples/sample1/metrics" "snps=$"
    assertFileContains "$tempDir/samples/sample2/metrics" "snps=44$"
    assertFileContains "$tempDir/samples/sample1/metrics" "missingPos=$"
    assertFileContains "$tempDir/samples/sample1/metrics" "missingPos=$"
    assertFileContains "$tempDir/samples/sample1/metrics" "errorList=.*Excluded: exceeded 45 maxsnps."
    assertFileContains "$tempDir/samples/sample2/metrics" "errorList=\"No compressed fastq.gz or fq.gz files were found.\"$"
    assertFileContains "$tempDir/metrics.tsv"             "sample1.*Excluded.*Excluded: exceeded 45 maxsnps."
    assertFileNotContains "$tempDir/samples/sample1/metrics" "Consensus.*not found"
    assertFileNotContains "$tempDir/samples/sample1/metrics" "Consensus.*not found"
    assertFileNotContains "$tempDir/metrics.tsv"             "sample1.*Consensus.*not found"
    assertFileNotContains "$tempDir/snplist.txt" "sample1"
    assertFileNotContains "$tempDir/snpma.fasta" "sample1"
    assertFileNotContains "$tempDir/snpma.vcf"   "sample1"
    assertFileNotContains "$tempDir/snp_distance_pairwise.tsv" "sample1"
    assertFileNotContains "$tempDir/snp_distance_matrix.tsv" "sample1"

    copy_snppipeline_data.py lambdaVirusExpectedResults $tempDir/expectedResults
    grep -v sample1 "$tempDir/expectedResults/metrics.tsv" > "$tempDir/expectedResults/metrics.withoutSample1.tsv"
    grep -v sample1 "$tempDir/metrics.tsv" > "$tempDir/metrics.withoutSample1.tsv"
    assertIdenticalFiles "$tempDir/metrics.withoutSample1.tsv" "$tempDir/expectedResults/metrics.withoutSample1.tsv"
}


# Verify run_snp_pipeline generates correct results for the Salmonella Agona data set
testRunSnpPipelineAgona()
{
    tempDir=$(mktemp -d -p "$SHUNIT_TMPDIR")

    # Copy the supplied test data to a work area:
    copy_snppipeline_data.py agonaInputs "$tempDir"

    # Create sample directories
    mkdir -p "$tempDir/samples/ERR178926"  "$tempDir/samples/ERR178927"  "$tempDir/samples/ERR178928"  "$tempDir/samples/ERR178929"  "$tempDir/samples/ERR178930"

    # Download sample data from SRA at NCBI.
    fastq-dump --split-files --outdir "$tempDir/samples/ERR178926" ERR178926 &> /dev/null
    fastq-dump --split-files --outdir "$tempDir/samples/ERR178927" ERR178927 &> /dev/null
    fastq-dump --split-files --outdir "$tempDir/samples/ERR178928" ERR178928 &> /dev/null
    fastq-dump --split-files --outdir "$tempDir/samples/ERR178929" ERR178929 &> /dev/null
    fastq-dump --split-files --outdir "$tempDir/samples/ERR178930" ERR178930 &> /dev/null

    # Verify the agona data was downloaded properly
    cd "$tempDir"
    sha256sum -c sha256sumCheck &> /dev/null
    rc=$?
    assertTrue "The agona data set was not downloaded properly" "$rc"
    cd - &> /dev/null
    if [[ $rc != 0 ]]; then return $rc; fi  # skip the long-running agona pipeline run

    # Simulate left-over errors from a prior run
    echo "Old errors from prior run" > "$tempDir/error.log"

    # Run the pipeline, specifing the locations of samples and the reference
    run_snp_pipeline.sh -o "$tempDir" -s "$tempDir/samples" "$tempDir/reference//NC_011149.fasta" &> "$tempDir/run_snp_pipeline.log"

    # Verify no errors
    verifyNonExistingFile "$tempDir/error.log"
    assertFileNotContains "$tempDir/run_snp_pipeline.log" "There were errors processing some samples"

    # Verify no weird freshness skips
    assertFileNotContains "$tempDir/run_snp_pipeline.log" "Use the -f option to force a rebuild"

    # Verify correct results
    copy_snppipeline_data.py agonaExpectedResults $tempDir/expectedResults
    assertIdenticalFiles "$tempDir/snplist.txt"        "$tempDir/expectedResults/snplist.txt"
    assertIdenticalFiles "$tempDir/snpma.fasta"        "$tempDir/expectedResults/snpma.fasta"
    assertIdenticalFiles "$tempDir/snpma.vcf"          "$tempDir/expectedResults/snpma.vcf" "--ignore-matching-lines=##fileDate" "--ignore-matching-lines=##source" "--ignore-matching-lines=##bcftools"
    assertIdenticalFiles "$tempDir/referenceSNP.fasta" "$tempDir/expectedResults/referenceSNP.fasta"
    assertIdenticalFiles "$tempDir/metrics.tsv"        "$tempDir/expectedResults/metrics.tsv"
    assertIdenticalFiles "$tempDir/snp_distance_pairwise.tsv" "$tempDir/expectedResults/snp_distance_pairwise.tsv"
    assertIdenticalFiles "$tempDir/snp_distance_matrix.tsv"   "$tempDir/expectedResults/snp_distance_matrix.tsv"
}


# load shunit2 and execute all the tests in this script
. shunit2<|MERGE_RESOLUTION|>--- conflicted
+++ resolved
@@ -527,10 +527,10 @@
 
     # Verify error handling behavior
     #
-    # The results are different depending on which version of SAMtools is installed because SAMtools 1.3 
+    # The results are different depending on which version of SAMtools is installed because SAMtools 1.3
     # does not fail with an error code that can be trapped.  The verification tests below check for the
     # common results in v0.1.19 and v1.3.
-    
+
     # SAMtools 0.1.19 error.log
     # -------------------------
     # Error detected while running prepReference.sh.
@@ -3140,11 +3140,7 @@
     calculate_snp_distances.py -p "$tempDir/pairwise" "$tempDir/snpma.fasta" &> "$logDir/calcSnpDistances.log"
     errorCode=$?
 
-<<<<<<< HEAD
-    # Verify create_snp_list.py error handling behavior
-=======
     # Verify calculate_snp_distances.py error handling behavior
->>>>>>> a87d0dda
     assertEquals "calculate_snp_distances.py returned incorrect error code when the output file was unwritable." $expectErrorCode $errorCode
     verifyNonEmptyReadableFile "$tempDir/error.log"
     assertFileContains "$tempDir/error.log" "Error detected while running calculate_snp_distances.py"
@@ -3991,7 +3987,6 @@
     assertIdenticalFiles "$tempDir/metrics.tsv"                   "$tempDir/expectedResults/metrics.tsv"
     assertIdenticalFiles "$tempDir/snp_distance_pairwise.tsv"     "$tempDir/expectedResults/snp_distance_pairwise.tsv"
     assertIdenticalFiles "$tempDir/snp_distance_matrix.tsv"       "$tempDir/expectedResults/snp_distance_matrix.tsv"
-<<<<<<< HEAD
 
     assertIdenticalFiles "$tempDir/samples/sample1/reads.sam"     "$tempDir/expectedResults/samples/sample1/reads.sam" --ignore-matching-lines=bowtie
     assertIdenticalFiles "$tempDir/samples/sample2/reads.sam"     "$tempDir/expectedResults/samples/sample2/reads.sam" --ignore-matching-lines=bowtie
@@ -4013,8 +4008,6 @@
     assertIdenticalFiles "$tempDir/samples/sample3/reads.all.pileup" "$tempDir/expectedResults/samples/sample3/reads.all.pileup"
     assertIdenticalFiles "$tempDir/samples/sample4/reads.all.pileup" "$tempDir/expectedResults/samples/sample4/reads.all.pileup"
 
-=======
->>>>>>> a87d0dda
     assertIdenticalFiles "$tempDir/samples/sample1/consensus.vcf" "$tempDir/expectedResults/samples/sample1/consensus.vcf" --ignore-matching-lines=##fileDate --ignore-matching-lines=##source
     assertIdenticalFiles "$tempDir/samples/sample2/consensus.vcf" "$tempDir/expectedResults/samples/sample2/consensus.vcf" --ignore-matching-lines=##fileDate --ignore-matching-lines=##source
     assertIdenticalFiles "$tempDir/samples/sample3/consensus.vcf" "$tempDir/expectedResults/samples/sample3/consensus.vcf" --ignore-matching-lines=##fileDate --ignore-matching-lines=##source
