--- conflicted
+++ resolved
@@ -11,12 +11,7 @@
 sample3	sample2	82
 sample3	sample3	0
 sample3	sample4	74
-<<<<<<< HEAD
-sample4	sample1	83
-sample4	sample2	81
-=======
 sample4	sample1	82
 sample4	sample2	80
->>>>>>> 64c8cf3a
 sample4	sample3	74
 sample4	sample4	0