	sample1	sample2	sample3	sample4
<<<<<<< HEAD
sample1	0	73	67	60
sample2	73	0	76	69
sample3	67	76	0	62
sample4	60	69	62	0
=======
sample1	0	73	67	59
sample2	73	0	76	68
sample3	67	76	0	62
sample4	59	68	62	0
>>>>>>> 64c8cf3a
<|MERGE_RESOLUTION|>--- conflicted
+++ resolved
@@ -1,12 +1,5 @@
 	sample1	sample2	sample3	sample4
-<<<<<<< HEAD
-sample1	0	73	67	60
-sample2	73	0	76	69
-sample3	67	76	0	62
-sample4	60	69	62	0
-=======
 sample1	0	73	67	59
 sample2	73	0	76	68
 sample3	67	76	0	62
-sample4	59	68	62	0
->>>>>>> 64c8cf3a
+sample4	59	68	62	0