--- conflicted
+++ resolved
@@ -2,8 +2,4 @@
 
 __author__ = 'Errol Strain, Yan Luo, James Pettengill, Hugh A. Rand, Steve Davis'
 __email__ = 'hugh.rand@fda.hhs.gov'
-<<<<<<< HEAD
-__version__ = '0.8.2'
-=======
-__version__ = '1.0.0'
->>>>>>> f7212b7b
+__version__ = '1.0.0'