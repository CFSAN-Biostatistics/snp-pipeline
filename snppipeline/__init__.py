--- conflicted
+++ resolved
@@ -2,8 +2,4 @@
 
 __author__ = 'Errol Strain, Yan Luo, James Pettengill, Hugh A. Rand, Steve Davis'
 __email__ = 'hugh.rand@fda.hhs.gov'
-<<<<<<< HEAD
-__version__ = '2.0.0a9'
-=======
-__version__ = '2.0.0b5'
->>>>>>> 64c8cf3a
+__version__ = '2.0.0b5'