--- conflicted
+++ resolved
@@ -47,11 +47,7 @@
 
 setup(
     name='snp-pipeline',
-<<<<<<< HEAD
     version='0.6.1',
-=======
-    version='0.6.0',
->>>>>>> a87d0dda
     description='Script and functions for SNP matrix construction',
     author='Hugh A. Rand',
     author_email='hugh.rand@fda.hhs.gov',
